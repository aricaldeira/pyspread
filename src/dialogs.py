--- conflicted
+++ resolved
@@ -40,7 +40,7 @@
 from PyQt5.QtWidgets import QMessageBox, QFileDialog, QDialog, QLineEdit
 from PyQt5.QtWidgets import QLabel, QFormLayout, QVBoxLayout, QGroupBox
 from PyQt5.QtWidgets import QDialogButtonBox, QSplitter, QTextBrowser
-from PyQt5.QtGui import QIntValidator, QValidator, QImageWriter
+from PyQt5.QtGui import QIntValidator, QImageWriter
 
 try:
     from matplotlib.figure import Figure
@@ -268,18 +268,11 @@
 
     def __init__(self, parent):
         title = "Preferences"
-<<<<<<< HEAD
         groupbox_title = "Global settings"
         labels = ["Signature key for files", "Cell calculation timeout [ms]",
                   "Frozen cell refresh period [ms]"]
         self.keys = ["signature_key", "timeout", "refresh_timeout"]
         self.mappers = [str, int, int]
-=======
-        groupbox_title = "Global Settings"
-        labels = ["Signature key for files", "Cell calculation timeout [s]"]
-        self.keys = ["signature_key", "timeout"]
-        self.mappers = [str, int]
->>>>>>> c37b93a1
         data = [getattr(parent.settings, key) for key in self.keys]
         validator = QIntValidator()
         validator.setBottom(0)  # Do not allow negative values
@@ -375,7 +368,10 @@
 
     @property
     def suffix(self):
-        return ".pysu" if self.filters_list.index(self.selected_filter) == 0 else ".pys"
+        if self.filters_list.index(self.selected_filter):
+            return ".pys"
+        else:
+            return ".pysu"
 
     def __init__(self, main_window):
 
@@ -397,10 +393,10 @@
     def show_dialog(self):
         """Present dialog and update values"""
         path = self.main_window.settings.last_file_input_path
-        self.file_path, self.selected_filter = QFileDialog.getOpenFileName(
-                                                    self.main_window,
-                                                    self.title, str(path),
-                                                    self.filters, self.selected_filter)
+        self.file_path, self.selected_filter = \
+            QFileDialog.getOpenFileName(self.main_window, self.title,
+                                        str(path), self.filters,
+                                        self.selected_filter)
 
 
 class FileSaveDialog(FileDialogBase):
@@ -411,11 +407,10 @@
     def show_dialog(self):
         """Present dialog and update values"""
         path = self.main_window.settings.last_file_output_path
-        self.file_path, self.selected_filter = QFileDialog.getSaveFileName(
-                                            self.main_window,
-                                            self.title, str(path),
-                                            self.filters, self.selected_filter)
-
+        self.file_path, self.selected_filter = \
+            QFileDialog.getSaveFileName(self.main_window, self.title,
+                                        str(path), self.filters,
+                                        self.selected_filter)
 
 
 class ImageFileOpenDialog(FileDialogBase):
