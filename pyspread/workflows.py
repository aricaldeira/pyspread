# -*- coding: utf-8 -*-

# Copyright Martin Manns
# Distributed under the terms of the GNU General Public License

# --------------------------------------------------------------------
# pyspread is free software: you can redistribute it and/or modify
# it under the terms of the GNU General Public License as published by
# the Free Software Foundation, either version 3 of the License, or
# (at your option) any later version.
#
# pyspread is distributed in the hope that it will be useful,
# but WITHOUT ANY WARRANTY; without even the implied warranty of
# MERCHANTABILITY or FITNESS FOR A PARTICULAR PURPOSE.  See the
# GNU General Public License for more details.
#
# You should have received a copy of the GNU General Public License
# along with pyspread.  If not, see <http://www.gnu.org/licenses/>.
# --------------------------------------------------------------------

"""

Workflows for pyspread

"""

from ast import literal_eval
from base64 import b85encode
import bz2
from contextlib import contextmanager
from copy import copy
import csv
import io
import logging
import numpy
import os.path
from pathlib import Path
from shutil import move
from tempfile import NamedTemporaryFile
from typing import Iterable, Tuple

from PyQt6.QtCore import (Qt, QMimeData, QModelIndex, QBuffer, QRect, QRectF,
                          QItemSelectionModel, QSize)
from PyQt6.QtGui import QTextDocument, QImage, QPainter, QUndoCommand
from PyQt6.QtWidgets import (QApplication, QMessageBox, QInputDialog,
                             QStyleOptionViewItem, QTableView)
try:
    from PyQt6.QtSvg import QSvgGenerator
except ImportError:
    QSvgGenerator = None

try:
    import matplotlib
    import matplotlib.figure as matplotlib_figure
except ImportError:
    matplotlib = None
    matplotlib_figure = None

try:
    import openpyxl
except ImportError:
    openpyxl = None

try:
    from pyspread import commands
    from pyspread.dialogs \
        import (DiscardChangesDialog, FileOpenDialog, GridShapeDialog,
                FileSaveDialog, ImageFileOpenDialog, ChartDialog,
                CellKeyDialog, FindDialog, ReplaceDialog, CsvFileImportDialog,
                CsvImportDialog, CsvExportDialog, CsvExportAreaDialog,
                FileExportDialog, SvgExportAreaDialog, SinglePageArea)
    from pyspread.interfaces.pys import PysReader, PysWriter
    from pyspread.interfaces.xlsx import XlsxReader
    from pyspread.lib.attrdict import AttrDict
    from pyspread.lib.hashing import sign, verify
    from pyspread.lib.selection import Selection
    from pyspread.lib.typechecks import is_svg, check_shape_validity
    from pyspread.lib.csv import csv_reader, convert
    from pyspread.lib.file_helpers import \
        (linecount, file_progress_gen, ProgressDialogCanceled)
    from pyspread.model.model import CellAttribute, class_format_functions
except ImportError:
    import commands
    from dialogs \
        import (DiscardChangesDialog, FileOpenDialog, GridShapeDialog,
                FileSaveDialog, ImageFileOpenDialog, ChartDialog,
                CellKeyDialog, FindDialog, ReplaceDialog, CsvFileImportDialog,
                CsvImportDialog, CsvExportDialog, CsvExportAreaDialog,
                FileExportDialog, SvgExportAreaDialog, SinglePageArea)
    from interfaces.pys import PysReader, PysWriter
    from interfaces.xlsx import XlsxReader
    from lib.attrdict import AttrDict
    from lib.hashing import sign, verify
    from lib.selection import Selection
    from lib.typechecks import is_svg, check_shape_validity
    from lib.csv import csv_reader, convert
    from lib.file_helpers import \
        (linecount, file_progress_gen, ProgressDialogCanceled)
    from model.model import CellAttribute, class_format_functions
<<<<<<< HEAD

=======
>>>>>>> d6a1644f


class Workflows:
    """Workflow container class"""

    cell2dialog = {}  # Stores acrive chart dialogs

    def __init__(self, main_window):
        self.main_window = main_window

    @contextmanager
    def busy_cursor(self):
        """:class:`~contextlib.contextmanager` that displays a busy cursor"""

        QApplication.setOverrideCursor(Qt.CursorShape.WaitCursor)
        yield
        QApplication.restoreOverrideCursor()

    @contextmanager
    def prevent_updates(self):
        """:class:`~contextlib.contextmanager` sets the prevent_updates state

        The prevent_updates state prevents updates in main_window.grid.setData

        """

        self.main_window.prevent_updates = True
        yield
        self.main_window.prevent_updates = False

    def handle_changed_since_save(func, *args, **kwargs):
        """Decorator to handle changes since last saving the document

        If changes are present then a dialog is displayed that asks if the
        changes shall be discarded.

        - If the user selects `Cancel` then `func` is not executed.
        - If the user selects `Save` then the file is saved and `func` is
          executed.
        - If the user selects `Discard` then the file is not saved and `func`
          is executed.

        If no changes are present then `func` is directly executed.
        After executing `func`, :func:`reset_changed_since_save` and
        `update_main_window_title` are called.

        """

        def function_wrapper(self, *args, **kwargs):
            """Check changes and display and handle the dialog"""

            if self.main_window.settings.changed_since_save:
                choice = DiscardChangesDialog(self.main_window).choice
                if choice is None:
                    return
                if not choice:
                    # We try to save to a file
                    if self.file_save() is False:
                        # File could not be saved --> Abort
                        return
            try:
                func(self, *args, **kwargs)
            except TypeError:
                func(self)  # No args accepted
            self.reset_changed_since_save()
            self.update_main_window_title()

        return function_wrapper

    def reset_changed_since_save(self):
        """Sets changed_since_save to False and updates the window title"""

        # Change the main window filepath state
        self.main_window.settings.changed_since_save = False

    def update_main_window_title(self):
        """Change the main window title to reflect the current file name"""

        # Get the current filepath
        filepath = self.main_window.settings.last_file_input_path
        if filepath == Path.home():
            title = "pyspread"
        else:
            title = f"{filepath.name} - pyspread"
        self.main_window.setWindowTitle(title)

    @handle_changed_since_save
    def file_new(self):
        """File new workflow"""

        # Get grid shape from user
        old_shape = self.main_window.grid.model.code_array.shape
        shape = GridShapeDialog(self.main_window, old_shape).shape

        # Check if shape is valid

        if shape is None:
            return

        try:
            check_shape_validity(shape, self.main_window.settings.maxshape)
        except ValueError as err:
            self.main_window.statusBar().showMessage('Error: ' + str(err))
            return

        # Set current cell to upper left corner
        for grid in self.main_window.grids:
            grid.current = 0, 0, 0
            # Select upper left cell because initial selection behaves strange
            grid.reset_selection()

        # Reset grid
        self.main_window.grid.model.reset()

        # Empty undo stack
        self.main_window.undo_stack.clear()

        # Delete old filepath
        self.main_window.settings.last_file_input_path = Path.home()

        # Set new shape
        self.main_window.grid.model.shape = shape

        # Update cell spans and zoom because this is unsupported by the model
        for grid in self.main_window.grids:
            with grid.undo_resizing_row():
                with grid.undo_resizing_column():
                    grid.update_cell_spans()
                    grid.update_zoom()

            # Update index widgets
            grid.update_index_widgets()

        # Set current cell to upper left corner
        for grid in self.main_window.grids:
            grid.current = 0, 0, 0

        # Change the main window filepath state
        self.main_window.settings.changed_since_save = False

        # Update macro editor
        self.main_window.macro_panel.update_()

        # Exit safe mode
        self.main_window.safe_mode = False

    def count_file_lines(self, filepath: Path):
        """Returns line count of file in filepath

        :param filepath: Path of file to be analyzed

        """

        try:
            with open(filepath, 'rb') as infile:
                return linecount(infile)
        except OSError as error:
            self.main_window.statusBar().showMessage(str(error))
            return

    def filepath_open(self, filepath: Path):
        """Workflow for opening a file if a filepath is known

        :param filepath: Path of file to be opened

        """

        grid = self.main_window.grid
        code_array = grid.model.code_array

        # Get number of lines for progress dialog
        filelines = self.count_file_lines(filepath)
        if not filelines:  # May not be None or 0
            return

        # Reset grid
        grid.model.reset()

        # Empty undo stack
        self.main_window.undo_stack.clear()

        # Reset macro editor
        self.main_window.macro_panel.macro_editor.clear()

        # Is the file signed properly ?
        self.main_window.safe_mode = True
        signature_key = self.main_window.settings.signature_key
        try:
            with open(filepath, "rb") as infile:
                signature_path = filepath.with_suffix(filepath.suffix + '.sig')
                with open(signature_path, "rb") as sigfile:
                    self.main_window.safe_mode = not verify(infile.read(),
                                                            sigfile.read(),
                                                            signature_key)
        except OSError:
            self.main_window.safe_mode = True

        # File format handling
        if filepath.suffix == ".pysu":
            fopen = open
            freader = PysReader
        elif filepath.suffix == ".pys":
            fopen = bz2.open
            freader = PysReader
        elif filepath.suffix == ".xlsx":
            if openpyxl is None:
                msg = f"openpyxl is not installed. {filepath} not opened."
                self.main_window.statusBar().showMessage(msg)
                return
            fopen = open
            freader = XlsxReader
        else:
            msg = f"Unknown file format {filepath.suffix}. "\
                  f"{filepath} not opened."
            self.main_window.statusBar().showMessage(msg)
            return

        # Process events before showing the modal progress dialog
        QApplication.instance().processEvents()

        # Change into file directory
        os.chdir(filepath.parent)

        # Load file into grid
        title = "File open progress"
        label = f"Opening {filepath.name}..."

        try:
            with fopen(filepath, "rb") as infile:
                reader = freader(infile, code_array)
                try:
                    for i, _ in file_progress_gen(self.main_window, reader,
                                                  title, label, filelines):
                        pass
                except Exception as error:
                    logging.error(error)
                    grid.model.reset()
                    self.main_window.statusBar().showMessage(str(error))
                    self.main_window.safe_mode = False
                    return
                except ProgressDialogCanceled:
                    msg = f"File open stopped by user at line {i}."
                    logging.info(msg)
                    self.main_window.statusBar().showMessage(msg)
                    grid.model.reset()
                    self.main_window.safe_mode = False
                    return

        except Exception as err:
            # A lot may got wrong with a malformed pys file, includes OSError
            msg_tpl = "Error opening file {filepath}: {err}."
            msg = msg_tpl.format(filepath=filepath, err=err)
            self.main_window.statusBar().showMessage(msg)
            # Reset grid
            grid.model.reset()
            self.main_window.safe_mode = False
            return
        # Explicitly set the grid shape
        shape = code_array.shape
        grid.model.shape = shape

        # Update cell spans and zoom because this is unsupported by the model
        for grid in self.main_window.grids:
            with grid.undo_resizing_row():
                with grid.undo_resizing_column():
                    grid.update_cell_spans()
                    grid.update_zoom()

            # Update index widgets
            grid.update_index_widgets()

            grid.model.dataChanged.emit(QModelIndex(), QModelIndex())

            # Select upper left cell because initial selection oddities
            grid.reset_selection()

        # Change the main window last input directory state
        self.main_window.settings.last_file_input_path = filepath
        self.main_window.settings.last_file_output_path = filepath

        # Change the main window filepath state
        self.main_window.settings.changed_since_save = False

        # Update macro editor
        self.main_window.macro_panel.update_()

        # Add to file history
        self.main_window.settings.add_to_file_history(filepath.as_posix())

        # Update recent files in the file menu
        self.main_window.menuBar().file_menu.history_submenu.update_()

        return filepath

    @handle_changed_since_save
    def file_open(self):
        """File open workflow"""

        # Get filepath from user
        dial = FileOpenDialog(self.main_window)
        if not dial.file_path:
            return  # Cancel pressed
        filepath = Path(dial.file_path).with_suffix(dial.suffix)

        self.filepath_open(filepath)

    @handle_changed_since_save
    def file_open_recent(self, filepath: Path):
        """File open recent workflow

        :param filepath: Path of file to be opened

        """

        self.filepath_open(Path(filepath))

    def sign_file(self, filepath: Path):
        """Signs filepath if not in :attr:`model.model.DataArray.safe_mode`

        :param filepath: Path of file to be signed

        """

        if self.main_window.safe_mode:
            msg = "File saved but not signed because it is unapproved."
            self.main_window.statusBar().showMessage(msg)
            return

        signature_key = self.main_window.settings.signature_key
        try:
            with open(filepath, "rb") as infile:
                signature = sign(infile.read(), signature_key)
        except OSError as err:
            msg = f"Error signing file: {err}"
            self.main_window.statusBar().showMessage(msg)
            return

        if signature is None or not signature:
            msg = 'Error signing file.'
            self.main_window.statusBar().showMessage(msg)
            return

        signature_path = filepath.with_suffix(filepath.suffix + '.sig')
        try:
            with open(signature_path, 'wb') as signfile:
                signfile.write(signature)
                msg = "File saved and signed."
        except OSError as err:
            msg_tpl = "Error signing file {filepath}: {err}."
            msg = msg_tpl.format(filepath=filepath, err=err)

        self.main_window.statusBar().showMessage(msg)

    def _save(self, filepath: Path):
        """Save filepath using chosen_filter

        Compresses save file if filepath.suffix is `.pys`

        :param filepath: Path of file to be saved

        """

        code_array = self.main_window.grid.model.code_array

        # Process events before showing the modal progress dialog
        QApplication.instance().processEvents()

        # Save grid to temporary file

        title = "File save progress"
        label = f"Saving {filepath.name}..."

        with NamedTemporaryFile(delete=False) as tempfile:
            filename = tempfile.name
            try:
                pys_writer = PysWriter(code_array)
                try:
                    for _, line in file_progress_gen(
                            self.main_window, pys_writer, title, label,
                            len(pys_writer)):
                        line = bytes(line, "utf-8")
                        if filepath.suffix == ".pys":
                            line = bz2.compress(line)
                        tempfile.write(line)

                except ProgressDialogCanceled:
                    msg = "File save stopped by user."
                    self.main_window.statusBar().showMessage(msg)
                    tempfile.delete = True  # Delete incomplete tmpfile
                    return False

            except (OSError, ValueError) as err:
                tempfile.delete = True
                QMessageBox.critical(self.main_window, "Error saving file",
                                     str(err))
                return False
        try:
            if filepath.exists() and not os.access(filepath, os.W_OK):
                raise PermissionError(f"No write access to {filepath}")
            move(filename, filepath)

        except OSError as err:
            # No tmp file present
            QMessageBox.critical(self.main_window, "Error saving file",
                                 str(err))
            return False

        # Change the main window filepath state
        self.main_window.settings.changed_since_save = False

        # Set the current filepath
        self.main_window.settings.last_file_output_path = filepath

        # Change the main window title
        self.main_window.setWindowTitle(f"{filepath.name} - pyspread")

        # Add to file history
        self.main_window.settings.add_to_file_history(filepath.as_posix())

        # Update recent files in the file menu
        self.main_window.menuBar().file_menu.history_submenu.update_()

        self.sign_file(filepath)

    def file_save(self):
        """File save workflow"""

        filepath = self.main_window.settings.last_file_output_path
        if filepath.suffix and self._save(filepath) is not False:
            return

        # New, changed file that has never been saved before
        # Now the user has aborted the file save as dialog or
        # there was a write error
        return self.file_save_as()

    def file_save_as(self):
        """File save as workflow"""

        # Get filepath from user
        dial = FileSaveDialog(self.main_window)
        if not dial.file_path:
            return False  # Cancel pressed

        filepath = Path(dial.file_path)

        # Extend filepath suffix if needed
        if filepath.suffix != dial.suffix:
            filepath = filepath.with_suffix(dial.suffix)

        return self._save(filepath)

    def file_import(self):
        """Import csv files"""

        # Get filepath from user
        dial = CsvFileImportDialog(self.main_window)
        if not dial.file_path:
            return  # Cancel pressed
        filepath = Path(dial.file_path)

        self._csv_import(filepath)

    def _csv_import(self, filepath: Path):
        """Import csv from filepath

        :param filepath: Path of file to be imported

        """

        filelines = self.count_file_lines(filepath)
        if not filelines:  # May not be None or 0
            title = "CSV Import Error"
            text = f"File {filepath} seems to be empty."
            QMessageBox.warning(self.main_window, title, text)
            return

        # Store file import path for next time importing a file
        self.main_window.settings.last_file_import_path = filepath

        digest_types = self.main_window.settings.digest_types

        csv_dlg = CsvImportDialog(self.main_window, filepath,
                                  digest_types=digest_types)

        if not csv_dlg.exec():
            return

        self.main_window.settings.digest_types = csv_dlg.digest_types
        dialect = csv_dlg.dialect
        digest_types = csv_dlg.digest_types
        try:
            keep_header = dialect.hasheader and dialect.keepheader
        except AttributeError:
            keep_header = False
        grid = self.main_window.focused_grid
        row, column, _ = current = grid.current
        model = grid.model
        rows, columns, tables = model.shape

        # Dialog accepted, now check if grid is large enough
        csv_rows = filelines
        if dialect.hasheader and not dialect.keepheader:
            csv_rows -= 1
        csv_columns = csv_dlg.csv_table.model.columnCount()
        max_rows, max_columns = self.main_window.settings.maxshape[:2]

        if csv_rows > rows - row or csv_columns > columns - column:
            if csv_rows + row > max_rows or csv_columns + column > max_columns:
                # Required grid size is too large
                text_tpl = "The csv file {} does not fit into the grid.\n " +\
                           "\nIt has {} rows and {} columns. Counting from " +\
                           "the current cell, {} rows and {} columns would " +\
                           "be needed, which exeeds the maximum shape of " +\
                           "{} rows and {} columns. Data that does not fit " +\
                           "inside the grid is discarded.\n \nDo you want " +\
                           "to increase the grid size so that as much data " +\
                           "from the csv file as possible fits in?"
                text = text_tpl.format(filepath, csv_rows, csv_columns,
                                       rows-row, columns-column, max_rows,
                                       max_columns)
            else:
                # Shall we resize the grid?
                text_tpl = \
                    "The csv file {} does not fit into the grid.\n \n" +\
                    "It has {} rows and {} columns. Counting from the " +\
                    "current cell, only {} rows and {} columns remain for " +\
                    "CSV data.\n \nData that does not fit inside the grid " +\
                    "is discarded.\n \nDo you want to increase the grid " +\
                    "size so that all csv file data fits in?"
                text = text_tpl.format(filepath, csv_rows, csv_columns,
                                       rows-row, columns-column)

            title = "CSV Content Exceeds Grid Shape"
            choices = QMessageBox.StandardButton.No \
                | QMessageBox.StandardButton.Yes \
                | QMessageBox.StandardButton.Cancel
            default_choice = QMessageBox.StandardButton.No
            choice = QMessageBox.question(self.main_window, title, text,
                                          choices, default_choice)
            if choice == QMessageBox.StandardButton.Yes:
                # Resize grid
                target_rows = min(max_rows, max(csv_rows + row, rows))
                target_columns = min(max_columns,
                                     max(csv_columns + column, columns))
                self._resize_grid((target_rows, target_columns, tables))
                rows = target_rows
                columns = target_columns

            elif choice == QMessageBox.StandardButton.Cancel:
                return

        # Now fill the grid

        description_tpl = "Import from csv file {} at cell {}"
        description = description_tpl.format(filepath, current)

        command = None

        title = "csv import progress"
        label = f"Importing {filepath.name}..."

        try:
            if hasattr(dialect, "encoding"):
                __encoding = dialect.encoding
            else:
                __encoding = csv_dlg.csv_encoding
            with open(filepath, newline='', encoding=__encoding) as csvfile:
                try:
                    reader = csv_reader(csvfile, dialect)
                    for i, line in file_progress_gen(self.main_window, reader,
                                                     title, label, filelines):
                        if row + i >= rows:
                            break

                        for j, ele in enumerate(line):
                            if column + j >= columns:
                                break

                            if digest_types is None:
                                code = str(ele)
                            elif i == 0 and keep_header:
                                code = repr(ele)
                            else:
                                code = convert(ele, digest_types[j])
                            index = model.index(row + i, column + j)
                            _command = commands.SetCellCode(code, model, index,
                                                            description)
                            try:
                                command.mergeWith(_command)
                            except AttributeError:
                                command = _command

                except (TypeError, ValueError) as error:
                    title = "CSV Import Error"
                    text_tpl = "Error importing csv file {path}.\n \n" + \
                               "{errtype}: {error}"
                    text = text_tpl.format(path=filepath,
                                           errtype=type(error).__name__,
                                           error=error)
                    QMessageBox.warning(self.main_window, title, text)
                    return

                except ProgressDialogCanceled:
                    title = "CSV Import Stopped"
                    text = f"Import stopped by user at line {i}."
                    QMessageBox.warning(self.main_window, title, text)
                    return

        except Exception as error:
            # A lot may go wrong with malformed csv files, includes OSError
            title = "CSV Import Error"
            text_tpl = "Error importing csv file {path}.\n \n" +\
                       "{errtype}: {error}"
            text = text_tpl.format(path=filepath, errtype=type(error).__name__,
                                   error=error)
            QMessageBox.warning(self.main_window, title, text)
            return

        with self.main_window.entry_line.disable_updates():
            with self.busy_cursor():
                with self.prevent_updates():
                    if command is not None:
                        self.main_window.undo_stack.push(command)

    def file_export(self):
        """Export csv and svg files"""

        # Determine what filters ae available
        filters_list = ["CSV (*.csv)", "SVG (*.svg)"]

        grid = self.main_window.focused_grid

        current = grid.current
        code_array = grid.model.code_array

        res = code_array[current]

        if isinstance(res, QImage):
            filters_list.append("JPG of current cell (*.jpg)")

        if isinstance(res, (QImage, matplotlib.figure.Figure)):
            filters_list.append("PNG of current cell (*.png)")

        if isinstance(res, matplotlib.figure.Figure):
            filters_list.append("SVG of current cell (*.svg)")

        # Get filepath from user
        dial = FileExportDialog(self.main_window, filters_list)
        if not dial.file_path:
            return  # Cancel pressed
        filepath = Path(dial.file_path)

        # Store file export path for next time exporting a file
        self.main_window.settings.last_file_export_path = filepath

        if "CSV" in dial.selected_filter:
            self._csv_export(filepath)
            return

        if "SVG" in dial.selected_filter:
            # Extend filepath suffix if needed
            if filepath.suffix != dial.suffix:
                filepath = filepath.with_suffix(dial.suffix)
            self.svg_export(filepath)
            return

        # Extend filepath suffix if needed
        if filepath.suffix != dial.suffix:
            filepath = filepath.with_suffix(dial.suffix)

        if "JPG" in dial.selected_filter:
            if isinstance(res, QImage):
                self._qimage_export(str(filepath), file_format="jpg")

        if "PNG" in dial.selected_filter:
            if isinstance(res, QImage):
                self._qimage_export(str(filepath), file_format="png")
            elif isinstance(res, matplotlib.figure.Figure):
                self._matplotlib_export(filepath, file_format="png")

        elif "SVG" in dial.selected_filter:
            if isinstance(res, matplotlib.figure.Figure):
                self._matplotlib_export(filepath, file_format="svg")

    def _csv_export(self, filepath: Path):
        """Export to csv file filepath

        :param filepath: Path of file to be exported

        """

        grid = self.main_window.focused_grid

        # Get area for csv export
        area = CsvExportAreaDialog(self.main_window, grid,
                                   title="Csv export area").area
        if area is None:
            return

        code_array = grid.model.code_array
        table = grid.table
        csv_data = code_array[area.top: area.bottom + 1,
                              area.left: area.right + 1, table]

        csv_dlg = CsvExportDialog(self.main_window, area)

        if not csv_dlg.exec():
            return

        try:
            with open(filepath, "w", newline='', encoding='utf-8') as csvfile:
                writer = csv.writer(csvfile, dialect=csv_dlg.dialect)
                writer.writerows(csv_data)
        except OSError as error:
            self.main_window.statusBar().showMessage(str(error))

    def svg_export(self, filepath: Path, svg_area: SinglePageArea = None):
        """Export to svg file filepath

        :param filepath: Path of file to be exported
        :param svg_area: Area of the grid to be exported

        """

        with self.print_zoom():
            grid = self.main_window.grid

            generator = QSvgGenerator()
            generator.setFileName(str(filepath))

            if svg_area is None:
                # Get area for svg export
                svg_area = SvgExportAreaDialog(self.main_window, grid,
                                               title="Svg export area").area
            if svg_area is None:
                return

            self.main_window.print_area = svg_area

            rows = self.get_paint_rows(svg_area.top, svg_area.bottom)
            columns = self.get_paint_columns(svg_area.left, svg_area.right)
            total_height = self.get_total_height(svg_area.top, svg_area.bottom)
            total_width = self.get_total_width(svg_area.left, svg_area.right)

            x_offset = grid.columnViewportPosition(0)
            y_offset = grid.rowViewportPosition(0)

            top_left_idx = grid.model.index(svg_area.top, svg_area.left)
            top_left_visual_rect = grid.visualRect(top_left_idx)

            generator.setSize(QSize(total_width, total_height))
            paint_rect = QRectF(top_left_visual_rect.x() - x_offset,
                                top_left_visual_rect.y() - y_offset,
                                total_width,
                                total_height)
            generator.setViewBox(paint_rect)
            option = QStyleOptionViewItem()

            painter = QPainter(generator)
            self.paint(painter, option, paint_rect, rows, columns)

            painter.end()
            self.main_window.print_area = None

    def _qimage_export(self, filepath: Path, file_format: str):
        """Export to png file filepath

        :param filepath: Path of file to be exported
        :param file_format: File format to be exported, e.g. png

        """

        grid = self.main_window.focused_grid
        code_array = grid.model.code_array
        qimage = code_array[grid.current]

        try:
            if not qimage.save(filepath, file_format):
                msg = f"Could not save {filepath}"
                self.main_window.statusBar().showMessage(msg)
        except Exception as error:
            self.main_window.statusBar().showMessage(str(error))

    def _matplotlib_export(self, filepath: Path, file_format: str):
        """Export to svg file filepath

        :param filepath: Path of file to be exported
        :param file_format: File format to be exported, e.g. png or svg

        """

        if matplotlib is None:
            # matplotlib is not installed
            return

        grid = self.main_window.focused_grid
        code_array = grid.model.code_array
        figure = code_array[grid.current]

        try:
            figure.savefig(filepath, format=file_format)
        except Exception as error:
            self.main_window.statusBar().showMessage(str(error))

    @contextmanager
    def print_zoom(self, zoom: float = 1.0):
        """Decorator for tasks that have to take place in standard zoom

        :param zoom: Print zoom factor

        """

        grid = self.main_window.focused_grid
        __zoom = grid.zoom
        grid.zoom = zoom
        yield
        grid.zoom = __zoom

    def get_paint_rows(self, top: int, bottom: int) -> Iterable[int]:
        """Iterator of rows to paint

        :param top: First row to paint
        :param bottom: Last row to paint

        """

        grid = self.main_window.focused_grid
        rows = grid.model.shape[0]
        top = max(0, min(rows - 1, top))
        bottom = max(0, min(rows - 1, bottom))
        if top == -1:
            top = 0
        if bottom == -1:
            bottom = grid.model.shape[0]

        return range(top, bottom + 1)

    def get_paint_columns(self, left: int, right: int) -> Iterable[int]:
        """Iterator of columns to paint

        :param left: First column to paint
        :param right: Last column to paint

        """

        grid = self.main_window.focused_grid
        columns = grid.model.shape[1]
        left = max(0, min(columns - 1, left))
        right = max(0, min(columns - 1, right))
        if left == -1:
            left = 0
        if right == -1:
            right = grid.model.shape[1]

        return range(left, right + 1)

    def get_paint_tables(self, first: int, last: int) -> Iterable[int]:
        """Iterator of tables to paint

        :param first: First table to paint
        :param last: Last table to paint

        """

        grid = self.main_window.focused_grid
        tables = grid.model.shape[2]
        first = max(0, min(tables - 1, first))
        last = max(0, min(tables - 1, last))
        if first == -1:
            first = 0
        if last == -1:
            last = grid.model.shape[2]

        return range(first, last + 1)

    def get_total_height(self, top: int, bottom: int) -> float:
        """Total height of paint_rows

        :param top: First row to evaluate
        :param bottom: Last row to evaluate

        """

        grid = self.main_window.focused_grid
        rows = self.get_paint_rows(top, bottom)
        return sum(grid.rowHeight(row) for row in rows)

    def get_total_width(self, left: int, right: int) -> float:
        """Total height of paint_columns

        :param left: First column to evaluate
        :param right: Last column to evaluate

        """

        grid = self.main_window.focused_grid
        columns = self.get_paint_columns(left, right)
        return sum(grid.columnWidth(column) for column in columns)

    def paint(self, painter: QPainter, option: QStyleOptionViewItem,
              paint_rect: QRectF, rows: Iterable[int], columns: Iterable[int]):
        """Grid paint workflow for printing and svg export

        :param painter: Painter with which the grid is drawn
        :param option: Style option for rendering
        :param paint_rect: Rectangle, which is drawn at the grid borders
        :param rows: Rows to be painted
        :param columns: Columns to be painted

        """

        grid = self.main_window.focused_grid
        code_array = grid.model.code_array
        cell_attributes = code_array.cell_attributes

        x_offset = grid.columnViewportPosition(0)
        y_offset = grid.rowViewportPosition(0)

        max_width = 0
        max_height = 0

        for row in rows:
            for column in columns:
                key = row, column, grid.table
                merging_cell = cell_attributes.get_merging_cell(key)
                if merging_cell is None \
                   or merging_cell[0] == row and merging_cell[1] == column:

                    idx = grid.model.index(row, column)
                    visual_rect = grid.visualRect(idx)
                    x = max(0, visual_rect.x() - x_offset)
                    y = max(0, visual_rect.y() - y_offset)
                    width = visual_rect.width()
                    if visual_rect.x() - x_offset < 0:
                        width += visual_rect.x() - x_offset
                    height = visual_rect.height()
                    if visual_rect.y() - y_offset < 0:
                        height += visual_rect.y() - y_offset

                    option.rect = QRect(int(x), int(y),
                                        int(width), int(height))
                    option.rectf = QRectF(x, y, width, height)

                    max_width = max(max_width, x + width)
                    max_height = max(max_height, y + height)
                    # painter.setClipRect(option.rectf)

                    option.text = code_array(key)
                    option.widget = grid

                    grid.itemDelegate().paint(painter, option, idx)

    @handle_changed_since_save
    def file_quit(self):
        """Program exit workflow"""

        self.main_window.settings.save()
        QApplication.instance().quit()

    # Edit menu

    def delete(self, description_tpl: str = "Delete selection {}",
               selection: Selection = None):
        """Delete cells in selection

        :param description_tpl: Description template for `QUndoCommand`
        :param selection: Selection to delete, deletes grid selection if None

        """

        grid = self.main_window.focused_grid
        model = grid.model
        if selection is None:
            selection = grid.selection

        description = description_tpl.format(selection)
        command = commands.DeleteSelectedCellData(grid, model, selection,
                                                  description)
        self.main_window.undo_stack.push(command)

    def edit_cut(self, *, description_tpl: str = "Cut selection {}",
                 selection: Selection = None):
        """Edit -> Cut workflow

        :param description_tpl: Description template for `QUndoCommand`
        :param selection: Selection to cut, cuts grid selection if None

        """

        self.edit_copy(selection=selection)
        self.delete(description_tpl=description_tpl, selection=selection)

    def edit_copy(self, *, selection: Selection = None):
        """Edit -> Copy workflow

        Copies selected grid code to clipboard

        :param selection: Selection to copy, copies grid selection if None

        """

        grid = self.main_window.focused_grid
        table = grid.table
        if selection is None:
            selection = grid.selection
        bbox = selection.get_grid_bbox(grid.model.shape)
        (top, left), (bottom, right) = bbox

        data = []

        for row in range(top, bottom + 1):
            data.append([])
            for column in range(left, right + 1):
                if (row, column) in selection:
                    try:
                        code = grid.model.code_array((row, column, table))
                    except IndexError:
                        code = None
                    if code is None:
                        code = ""
                    code = code.replace("\n", "\u000C")  # Replace LF by FF
                else:
                    code = ""
                data[-1].append(code)

        data_string = "\n".join("\t".join(line) for line in data)

        clipboard = QApplication.clipboard()
        clipboard.setText(data_string)

    def _copy_results_current(self, grid: QTableView):
        """Copy cell results for the current cell

        :param grid: Main grid

        """

        current = grid.current
        data = grid.model.code_array[current]
        if data is None:
            return

        clipboard = QApplication.clipboard()

        # Get renderer for current cell
        renderer = grid.model.code_array.cell_attributes[current].renderer

        if renderer == "text":
            clipboard.setText(grid.model.data(grid.currentIndex()))
            # clipboard.setText(str(data))

        elif renderer == "image":
            if isinstance(data, QImage):
                clipboard.setImage(data)
            else:
                # We may have an svg image here
                try:
                    svg_bytes = bytes(data)
                except TypeError:
                    svg_bytes = bytes(data, encoding='utf-8')
                if is_svg(svg_bytes):
                    mime_data = QMimeData()
                    mime_data.setData("image/svg+xml", svg_bytes)
                    clipboard.setMimeData(mime_data)

        elif renderer == "markup":
            mime_data = QMimeData()
            mime_data.setHtml(str(data))

            # Also copy data as plain text
            doc = QTextDocument()
            doc.setHtml(str(data))
            mime_data.setText(doc.toPlainText())

            clipboard.setMimeData(mime_data)

        elif renderer == "matplotlib" and isinstance(data,
                                                     matplotlib_figure.Figure):
            # We copy and svg to the clipboard
            svg_filelike = io.BytesIO()
            png_filelike = io.BytesIO()
            data.savefig(svg_filelike, format="svg")
            data.savefig(png_filelike, format="png")
            svg_bytes = (svg_filelike.getvalue())
            png_image = QImage().fromData(png_filelike.getvalue())
            mime_data = QMimeData()
            mime_data.setData("image/svg+xml", svg_bytes)
            mime_data.setImageData(png_image)
            clipboard.setMimeData(mime_data)

    def _copy_results_selection(self, grid: QTableView):
        """Copy selected cells result objects to the clipboard

        :param grid: Main grid

        """

        def str_nn(ele):
            """str which returns '' if ele is None"""
            if ele is None:
                return ''

            try:
                if ele.__class__ in class_format_functions:
                    format_function = class_format_functions[ele.__class__]
                    return format_function(ele)

                return str(ele)
            except Exception as err:
                return str(err)

        table = grid.table
        selection = grid.selection
        bbox = selection.get_grid_bbox(grid.model.shape)
        (top, left), (bottom, right) = bbox

        data = grid.model.code_array[top:bottom+1, left:right+1, table]
        data_string = "\n".join("\t".join(map(str_nn, line)) for line in data)

        clipboard = QApplication.clipboard()
        clipboard.setText(data_string)

    def edit_copy_results(self):
        """Edit -> Copy results workflow

        If a selection is present then repr of selected grid cells result
        objects are copied to the clipboard.

        If no selection is present, the current cell results are copied to the
        clipboard. This can be plain text, html, a png image or an svg image.

        """

        grid = self.main_window.focused_grid

        if grid.has_selection():
            self._copy_results_selection(grid)
        else:
            self._copy_results_current(grid)

    def _paste_to_selection(self, selection: Selection, data: str,
                            description_tpl: str = "Paste clipboard to {}"):
        """Pastes data into grid filling the selection

        :param selection: Grid cell selection for pasting
        :param data: Clipboard text
        :param description_tpl: Description template for `QUndoCommand`

        """

        grid = self.main_window.focused_grid
        model = grid.model
        undo_stack = self.main_window.undo_stack

        description = description_tpl.format(selection)

        cmd = commands.PasteSelectedCellData(grid, model, selection, data,
                                             description)
        undo_stack.push(cmd)

    def _paste_to_current(self, data: str):
        """Pastes data into grid starting from the current cell

        :param data: Clipboard text

        """

        grid = self.main_window.focused_grid
        model = grid.model
        top, left, table = current = grid.current
        code_array = grid.model.code_array
        undo_stack = self.main_window.undo_stack

        description_tpl = "Paste clipboard starting from cell {}"
        description = description_tpl.format(current)

        command = None

        paste_gen = (line.split("\t") for line in data.split("\n"))
        for row, line in enumerate(paste_gen):
            paste_row = row + top
            if (paste_row, 0, table) not in code_array:
                break
            for column, value in enumerate(line):
                paste_column = column + left
                if (paste_row, paste_column, table) in code_array:
                    index = model.index(paste_row, paste_column, QModelIndex())
                    # Preserve line breaks
                    value = value.replace("\u000C", "\n")
                    cmd = commands.SetCellCode(value, model, index,
                                               description)
                    if command is None:
                        command = cmd
                    else:
                        command.mergeWith(cmd)
                else:
                    break
        if command is not None:
            undo_stack.push(command)

    def edit_paste(self):
        """Edit -> Paste workflow

        Pastes text clipboard data

        If no selection is present, data is pasted starting with the current
        cell. If a selection is present, data is pasted fully if the selection
        is smaller. If the selection is larger then data is duplicated.

        """

        grid = self.main_window.focused_grid

        clipboard = QApplication.clipboard()
        data = clipboard.text()

        if data:
            # Change the main window filepath state
            self.main_window.settings.changed_since_save = True

            with self.busy_cursor():
                if grid.has_selection():
                    self._paste_to_selection(grid.selection, data)
                else:
                    self._paste_to_current(data)

    def _paste_svg(self, svg: str, index: QModelIndex):
        """Pastes svg image into cell

        :param svg: SVG data
        :param index: Target cell index

        """

        grid = self.main_window.focused_grid

        codelines = svg.splitlines()
        codelines[0] = '"""' + codelines[0]
        codelines[-1] = codelines[-1] + '"""'
        code = "\n".join(codelines)

        model = grid.model
        description = f"Insert svg image into cell {index}"

        grid.on_image_renderer_pressed()
        with self.main_window.entry_line.disable_updates():
            command = commands.SetCellCode(code, model, index, description)
            self.main_window.undo_stack.push(command)

    def _paste_image(self, image_data: bytes, index: QModelIndex):
        """Pastes svg image into cell

        :param image_data: Raw image data. May be anything that QImage handles.
        :param index: Target cell index

        """

        def gen_chunk(string: str, length: int) -> Iterable[str]:
            """Generator for chunks of string

            :param string: String to be chunked
            :param length: Chunk length

            """

            for i in range(0, len(string), length):
                yield string[i:i+length]

        grid = self.main_window.focused_grid

        repr_image_data = repr(b85encode(bz2.compress(image_data)))
        newline = "'\n+b'"

        image_data_str = newline.join(gen_chunk(repr_image_data, 8000))

        code_lines = [
            "data = bz2.decompress(base64.b85decode(",
            image_data_str,
            "))",
            "qimg = QImage()",
            "QImage.loadFromData(qimg, data)",
            "qimg",
        ]

        code = "\n".join(code_lines)

        model = grid.model
        description = f"Insert image into cell {index}"

        grid.on_image_renderer_pressed()
        with self.main_window.entry_line.disable_updates():
            command = commands.SetCellCode(code, model, index, description)
            self.main_window.undo_stack.push(command)

    def edit_paste_as(self):
        """Pastes clipboard into one cell using a user specified mime type"""

        grid = self.main_window.focused_grid
        model = grid.model

        # The mimetypes that are supported by pyspread
        mimetypes = ("image", "text/html", "text/plain")
        clipboard = QApplication.clipboard()
        formats = clipboard.mimeData().formats()

        items = [fmt for fmt in formats if any(m in fmt for m in mimetypes)]
        if not items:
            return
        if len(items) == 1:
            item = items[0]
        else:
            item, ok = QInputDialog.getItem(self.main_window, "Paste as",
                                            "Choose mime type", items,
                                            current=0, editable=False)
            if not ok:
                return

        row, column, _ = current = grid.current  # Target cell key

        description_tpl = "Paste {} from clipboard into cell {}"
        description = description_tpl.format(item, current)

        index = model.index(row, column, QModelIndex())

        mime_data = clipboard.mimeData()

        if item == "image/svg+xml":
            # SVG Image
            if mime_data:
                svg = mime_data.data("image/svg+xml")
                self._paste_svg(str(svg, encoding='utf-8'), index)

        elif "image" in item and mime_data.hasImage():
            # Bitmap Image
            image = clipboard.image()
            buffer = QBuffer()
            buffer.open(QBuffer.OpenModeFlag.ReadWrite)
            image.save(buffer, "PNG")
            buffer.seek(0)
            image_data = buffer.readAll()
            buffer.close()
            self._paste_image(image_data, index)

        elif item == "text/html" and mime_data.hasHtml():
            # HTML content
            html = mime_data.html()
            command = commands.SetCellCode(html, model, index, description)
            self.main_window.undo_stack.push(command)
            grid.on_markup_renderer_pressed()

        elif item == "text/plain":
            # Normal code
            code = clipboard.text()
            if code:
                command = commands.SetCellCode(code, model, index, description)
                self.main_window.undo_stack.push(command)

        else:
            # Unknown mime type
            return NotImplemented

    def edit_find(self):
        """Edit -> Find workflow, opens FindDialog"""

        find_dialog = FindDialog(self.main_window)
        find_dialog.show()
        find_dialog.raise_()
        find_dialog.activateWindow()

    def _get_next_match(self, find_dialog: FindDialog,
                        start_key: Tuple[int, int, int] = None):
        """Returns tuple of find string and next matching cell key

        :param find_dialog: Find dialog from which the search origins
        :param start_key: Start search at given key

        """

        grid = self.main_window.focused_grid
        findnextmatch = grid.model.code_array.findnextmatch

        find_editor = find_dialog.search_text_editor
        find_string = find_editor.text()

        if start_key is not None:
            pass
        elif find_dialog.from_start_checkbox.isChecked():
            start_key = 0, 0, grid.table
        elif find_dialog.backward_checkbox.isChecked():
            start_key = grid.row - 1, grid.column, grid.table
        else:
            start_key = grid.row + 1, grid.column, grid.table

        match = findnextmatch(start_key, find_string,
                              up=find_dialog.backward_checkbox.isChecked(),
                              word=find_dialog.word_checkbox.isChecked(),
                              case=find_dialog.case_checkbox.isChecked(),
                              regexp=find_dialog.regex_checkbox.isChecked(),
                              results=find_dialog.results_checkbox.isChecked())

        return find_string, match

    def _display_match_msg(self, find_string: str, next_match: str,
                           regexp: str):
        """Displays find match message in statusbar

        :param find_string: Message component
        :param next_match: Message component
        :param regexp: Message component

        """

        str_name = "Regular expression" if regexp else "String"
        msg_tpl = "{str_name} {find_string} found in cell {next_match}."
        msg = msg_tpl.format(str_name=str_name,
                             find_string=find_string,
                             next_match=next_match)
        self.main_window.statusBar().showMessage(msg)

    def find_dialog_on_find(self, find_dialog: FindDialog):
        """Edit -> Find workflow, after pressing find button in FindDialog

        :param find_dialog: Find dialog of origin

        """

        grid = self.main_window.focused_grid

        find_string, next_match = self._get_next_match(find_dialog)

        if next_match:
            grid.current = next_match

            regexp = find_dialog.regex_checkbox.isChecked()
            self._display_match_msg(find_string, next_match, regexp)

            if find_dialog.from_start_checkbox.isChecked():
                find_dialog.from_start_checkbox.setChecked(False)

    def edit_find_next(self):
        """Edit -> Find next workflow"""

        grid = self.main_window.focused_grid

        findnextmatch = grid.model.code_array.findnextmatch

        find_editor = self.main_window.find_toolbar.find_editor
        find_string = find_editor.text()

        if find_editor.up:
            start_key = grid.row - 1, grid.column, grid.table
        else:
            start_key = grid.row + 1, grid.column, grid.table

        next_match = findnextmatch(start_key, find_string,
                                   up=find_editor.up,
                                   word=find_editor.word,
                                   case=find_editor.case,
                                   regexp=find_editor.regexp,
                                   results=find_editor.results)
        if next_match:
            grid.current = next_match

            self._display_match_msg(find_string, next_match,
                                    find_editor.regexp)

    def edit_replace(self):
        """Edit -> Replace workflow, opens ReplaceDialog"""

        find_dialog = ReplaceDialog(self.main_window)
        find_dialog.show()
        find_dialog.raise_()
        find_dialog.activateWindow()

    def _get_replace_command(self, next_match: Tuple[int, int, int],
                             find_string: str,
                             replace_string: str,
                             max_: int = 1,
                             description: str = None) -> QUndoCommand:
        """Returns SetCellCode command for replace operations

        :param next_match: Key of next matching cell
        :param find_string: String to find
        :param replace_string: Replacement string
        :param max_: Maximum number of replace actions, -1 is unlimited
        :param description: Forced command description string

        """

        model = self.main_window.focused_grid.model

        old_code = model.code_array(next_match)
        new_code = old_code.replace(find_string, replace_string, max_)

        if description is None:
            description_tpl = "Replaced {old} with {new} in cell {key}."
            description = description_tpl.format(old=old_code, new=new_code,
                                                 key=next_match)
        index = model.index(*next_match[:2])
        return commands.SetCellCode(new_code, model, index, description)

    def replace_dialog_on_replace(self, replace_dialog: ReplaceDialog,
                                  toggled: bool = False,
                                  max_: int = 1) -> bool:
        """Edit -> Replace workflow when pushing Replace in ReplaceDialog

        Returns True if there is a match otherwise False

        :param replace_dialog: Replace dialog of origin
        :param toggled: Replace dialog toggle state
        :param max_: Maximum number of replace actions, -1 is unlimited

        """

        grid = self.main_window.focused_grid

        find_string, next_match = self._get_next_match(replace_dialog)
        replace_string = replace_dialog.replace_text_editor.text()

        if next_match:
            command = self._get_replace_command(next_match, find_string,
                                                replace_string, max_=max_)
            self.main_window.undo_stack.push(command)

            grid.current = next_match

            self.main_window.statusBar().showMessage(command.description)

            if replace_dialog.from_start_checkbox.isChecked():
                replace_dialog.from_start_checkbox.setChecked(False)

            return True

        return False

    def replace_dialog_on_replace_all(self, replace_dialog: ReplaceDialog):
        """Edit -> Replace workflow when pushing ReplaceAll in ReplaceDialog

        :param replace_dialog: Replace dialog of origin

        """

        find_string = replace_dialog.search_text_editor.text()
        replace_string = replace_dialog.replace_text_editor.text()

        word = replace_dialog.word_checkbox.isChecked()
        case = replace_dialog.case_checkbox.isChecked()
        regexp = replace_dialog.regex_checkbox.isChecked()

        command = None

        grid = self.main_window.focused_grid
        code_array = grid.model.code_array
        keys = code_array.keys()

        matches = []

        with self.busy_cursor():
            with self.main_window.entry_line.disable_updates():
                with self.prevent_updates():
                    for key in keys:
                        code = code_array(key)

                        if code_array.string_match(code, find_string, word,
                                                   case, regexp) is not None:
                            matches.append(key)

                    for match in matches:
                        msg = f"Replace all {find_string} by {replace_string}"
                        _command = self._get_replace_command(match,
                                                             find_string,
                                                             replace_string,
                                                             max_=-1,
                                                             description=msg)
                        if command is None:
                            command = _command
                        else:
                            command.mergeWith(_command)

                    if command is not None:
                        self.main_window.undo_stack.push(command)

        msg = f"{find_string} replaced by {replace_string} in {len(matches)} "\
              f"cell{'s' if len(matches) != 1 else ''}."
        self.main_window.statusBar().showMessage(msg)

    def _sort(self, ascending: bool = True):
        """Edit -> Sort ascending

        :param ascending: True for ascending sort, False for descending sort

        """

        grid = self.main_window.focused_grid
        model = grid.model
        table = grid.current[2]
        selection = grid.selection

        (top, left), (bottom, right) = selection.get_bbox()
        if top == bottom:
            return

        data = grid.model.code_array[top:bottom+1, left:right+1, table].copy()
        if ascending:
            data[data == None] = numpy.inf  # `is` does not work here
        else:
            data[data == None] = -numpy.inf  # `is` does not work here

        try:
            if ascending:
                sorted_idx = data[:, grid.current[1]-left].argsort()
            else:
                sorted_idx = data[:, grid.current[1]-left].argsort()[::-1]
        except TypeError as err:
            msg = f"Could not sort selection: {err}"
            self.main_window.statusBar().showMessage(msg)
            return

        old_code = {}
        for key in selection.cell_generator(model.shape, table):
            old_code[key] = grid.model.code_array(key)

        command = None
        if ascending:
            description = f"Sort {grid.selection} ascending"
        else:
            description = f"Sort {grid.selection} descending"

        for row, column in selection.cell_generator(model.shape):
            code = old_code[(sorted_idx[row-top]+top, column, table)]
            index = model.index(row, column)
            _command = commands.SetCellCode(code, model, index, description)
            if command is None:
                command = _command
            else:
                command.mergeWith(_command)

        if command is not None:
            self.main_window.undo_stack.push(command)

        msg = "Selection sorted."
        self.main_window.statusBar().showMessage(msg)

    def edit_sort_ascending(self):
        """Edit -> Sort ascending"""

        self._sort()

    def edit_sort_descending(self):
        """Edit -> Sort descending"""

        self._sort(ascending=False)

    def edit_resize(self):
        """Edit -> Resize workflow"""

        grid = self.main_window.focused_grid

        # Get grid shape from user
        old_shape = grid.model.code_array.shape
        title = "Resize grid"
        shape = GridShapeDialog(self.main_window, old_shape, title=title).shape
        self._resize_grid(shape)

    def _resize_grid(self, shape: Tuple[int, int, int]):
        """Resize grid

        :param shape: New grid shape

        """

        grid = self.main_window.focused_grid

        old_shape = grid.model.code_array.shape

        # Check if shape is valid
        try:
            check_shape_validity(shape, self.main_window.settings.maxshape)
        except ValueError as err:
            self.main_window.statusBar().showMessage('Error: ' + str(err))
            return

        grid.current = 0, 0, 0

        description = f"Resize grid to {shape}"

        with self.main_window.entry_line.disable_updates():
            command = commands.SetGridSize(grid, old_shape, shape, description)
            self.main_window.undo_stack.push(command)

        # Select upper left cell because initial selection behaves strangely
        grid.reset_selection()

    # View menu

    def view_goto_cell(self):
        """View -> Go to cell workflow"""

        grid = self.main_window.focused_grid

        # Get cell key from user
        shape = grid.model.shape
        key = CellKeyDialog(self.main_window, shape).key

        if key is not None:
            grid.current = key

    # Format menu

    def format_copy_format(self):
        """Copies the format of the selected cells to the Clipboard

        Cells are shifted so that the top left bbox corner is at 0,0

        """

        def remove_tabu_keys(attrs: AttrDict):
            """Remove keys that are not copied from attr

            :param attr: Attribute dict that holds cell attributes

            """

            tabu_attrs = "merge_area", "frozen"
            for tabu_attr in tabu_attrs:
                try:
                    attrs.pop(tabu_attr)
                except KeyError:
                    pass

        grid = self.main_window.focused_grid
        code_array = grid.model.code_array
        cell_attributes = code_array.cell_attributes

        # Cell attributes

        new_cell_attributes = []
        selection = grid.selection

        # Format content is shifted so that the top left corner is 0,0
        (top, left), (_, _) = selection.get_grid_bbox(grid.model.shape)

        table_cell_attributes = cell_attributes.for_table(grid.table)
        for __selection, _, attrs in table_cell_attributes:
            new_selection = selection & __selection
            if new_selection:
                # We do not copy merged cells and cell renderers
                __attrs = copy(attrs)
                remove_tabu_keys(__attrs)
                new_shifted_selection = new_selection.shifted(-top, -left)
                if __attrs:
                    cell_attribute = new_shifted_selection.parameters, __attrs
                    new_cell_attributes.append(cell_attribute)

        ca_repr = bytes(repr(new_cell_attributes), encoding='utf-8')

        clipboard = QApplication.clipboard()
        mime_data = QMimeData()
        mime_data.setData("application/x-pyspread-cell-attributes", ca_repr)
        clipboard.setMimeData(mime_data)

    def format_paste_format(self):
        """Pastes cell formats

        Pasting starts at cursor or at top left bbox corner

        """

        clipboard = QApplication.clipboard()
        mime_data = clipboard.mimeData()

        grid = self.main_window.focused_grid
        model = grid.model

        row, column, table = grid.current

        if "application/x-pyspread-cell-attributes" not in mime_data.formats():
            return

        cas_data = mime_data.data("application/x-pyspread-cell-attributes")
        cas_data_str = str(cas_data, encoding='utf-8')
        cas = literal_eval(cas_data_str)
        if not isinstance(cas, list):
            msg_tpl = "{} has type {} that is not instance of list"
            msg = msg_tpl.format(cas, type(cas))
            raise Warning(msg)

        tabu_attrs = "merge_area", "frozen"

        description_tpl = "Paste format for selections {}"
        description = description_tpl.format([ca[0] for ca in cas])

        for selection_params, attrs in cas:
            if not any(tabu_attr in attrs for tabu_attr in tabu_attrs):
                selection = Selection(*selection_params)
                shifted_selection = selection.shifted(row, column)
                attr_dict = AttrDict()
                attr_dict.update(attrs)
                new_cell_attribute = CellAttribute(shifted_selection, table,
                                                   attr_dict)
                selected_idx = []
                for key in shifted_selection.cell_generator(model.shape):
                    selected_idx.append(model.index(*key))
                command = commands.SetCellFormat(new_cell_attribute, model,
                                                 grid.currentIndex(),
                                                 selected_idx, description)
                self.main_window.undo_stack.push(command)

    # Macro menufilepath

    def _read_svg_str(self, filepath, encoding):
        """Returns svg string from filepath

        :param filepath: Path of SVG file to read

        """

        try:
            with open(filepath, "r", encoding=encoding) as svgfile:
                return svgfile.read()
        except UnicodeError:
            encoding, ok = QInputDialog().getItem(
                self, f"{filepath} not encoded in utf-8",
                f"Encoding of {filepath}",
                self.main_window.settings.encodings)
            if ok:
                return self._read_svg_str(filepath, encoding)
        except OSError as err:
            msg_tpl = "Error opening file {filepath}: {err}."
            msg = msg_tpl.format(filepath=filepath, err=err)
            self.main_window.statusBar().showMessage(msg)

    def macro_insert_image(self):
        """Insert image workflow"""

        grid = self.main_window.focused_grid

        dial = ImageFileOpenDialog(self.main_window)
        if not dial.file_path:
            return  # Cancel pressed

        filepath = Path(dial.file_path)

        index = grid.currentIndex()
        grid.clearSelection()
        grid.selectionModel().select(index,
                                     QItemSelectionModel.SelectionFlag.Select)

        if filepath.suffix == ".svg":
            svg = self._read_svg_str(filepath, encoding='utf-8')
            if not svg:
                return

            self._paste_svg(svg, index)
        else:
            try:
                with open(filepath, "rb") as imgfile:
                    image_data = imgfile.read()
            except OSError as err:
                msg_tpl = "Error opening file {filepath}: {err}."
                msg = msg_tpl.format(filepath=filepath, err=err)
                self.main_window.statusBar().showMessage(msg)
                return
            self._paste_image(image_data, index)

    def macro_insert_chart(self):
        """Insert chart workflow"""

        grid = self.main_window.focused_grid

        model = grid.model
        code_array = model.code_array
        current = grid.current
        code = code_array(current)

        if current in self.cell2dialog:
            self.cell2dialog[current].activateWindow()
            self.cell2dialog[current].setFocus()
            return

        chart_dialog = ChartDialog(self.main_window, current)
        self.cell2dialog[current] = chart_dialog

        chart_dialog.show()

        if code is not None:
            chart_dialog.editor.setPlainText(code)

        if chart_dialog.exec() == ChartDialog.DialogCode.Accepted:
            code = chart_dialog.editor.toPlainText()
            grid.current = current
            index = grid.currentIndex()
            grid.clearSelection()
            grid.selectionModel().select(
                index, QItemSelectionModel.SelectionFlag.Select)
            grid.on_matplotlib_renderer_pressed()

            description = f"Insert chart into cell {index}"
            command = commands.SetCellCode(code, model, index, description)

            self.main_window.undo_stack.push(command)

        self.cell2dialog.pop(current)

    def macro_insert_sum(self):
        """Sum up selection area

        The sum is inserted into the cell below the bottom right cell of the
        selection.

        """

        grid = self.main_window.focused_grid
        selection = grid.selection
        shape = grid.model.shape

        (top, left), (bottom, right) = selection.get_grid_bbox(shape)

        if bottom >= shape[0] - 1:
            self.main_window.statusBar().showMessage(
                "ValueError: Target cell is beyond grid limits")
            return

        key = bottom + 1, right, grid.table

        code = f"numpy.sum(eval({repr(selection)}" + \
               f".get_absolute_access_string({shape}, Z)))"

        grid.current = key
        index = grid.currentIndex()
        description = f"Insert sum of {selection} into cell {key}"
        command = commands.SetCellCode(code, grid.model, index, description)

        self.main_window.undo_stack.push(command)<|MERGE_RESOLUTION|>--- conflicted
+++ resolved
@@ -97,10 +97,6 @@
     from lib.file_helpers import \
         (linecount, file_progress_gen, ProgressDialogCanceled)
     from model.model import CellAttribute, class_format_functions
-<<<<<<< HEAD
-
-=======
->>>>>>> d6a1644f
 
 
 class Workflows:
