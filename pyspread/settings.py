# -*- coding: utf-8 -*-

# Copyright Martin Manns
# Distributed under the terms of the GNU General Public License

# --------------------------------------------------------------------
# pyspread is free software: you can redistribute it and/or modify
# it under the terms of the GNU General Public License as published by
# the Free Software Foundation, either version 3 of the License, or
# (at your option) any later version.
#
# pyspread is distributed in the hope that it will be useful,
# but WITHOUT ANY WARRANTY; without even the implied warranty of
# MERCHANTABILITY or FITNESS FOR A PARTICULAR PURPOSE.  See the
# GNU General Public License for more details.
#
# You should have received a copy of the GNU General Public License
# along with pyspread.  If not, see <http://www.gnu.org/licenses/>.
# --------------------------------------------------------------------

"""

**Provides**

 * :class:`Settings`

"""


from os.path import abspath, dirname, join
from pathlib import Path
from platform import system
from typing import Any

from PyQt5.QtCore import QSettings
from PyQt5.QtWidgets import QToolBar, QWidget

try:
    from pyspread.__init__ import VERSION, APP_NAME
except ImportError:
    from __init__ import VERSION, APP_NAME

PYSPREAD_DIRNAME = abspath(join(dirname(__file__), ".."))
PYSPREAD_PATH = Path(PYSPREAD_DIRNAME)
DOC_PATH = PYSPREAD_PATH / "pyspread/share/doc"
TUTORIAL_PATH = DOC_PATH / "tutorial"
MANUAL_PATH = DOC_PATH / "manual"
MPL_TEMPLATE_PATH = PYSPREAD_PATH / 'pyspread/share/templates/matplotlib'
ICON_PATH = PYSPREAD_PATH / 'pyspread/share/icons'
ACTION_PATH = ICON_PATH / 'actions'
STATUS_PATH = ICON_PATH / 'status'
CHARTS_PATH = ICON_PATH / 'charts'


class Settings:
    """Contains all global application states."""

    # Note that `safe_mode` is not listed here but inside
    # :class:`model.model.DataArray`


    widget_names = ["main_window", "main_toolbar", "find_toolbar",
                    "format_toolbar", "macro_toolbar", "entry_line",
                    "entry_line_dock"]
<<<<<<< HEAD
=======

    """Names of widgets with persistant states"""
>>>>>>> d8e63362

    shape = 1000, 100, 3
    """Default shape of initial grid (rows, columns, tables)"""


    maxshape = 1000000, 100000, 100
    """"Maximum shape of the grid"""


    changed_since_save = False
    """If `True` then File actions trigger a dialog"""


    last_file_input_path = Path.home()
    """Initial :class:`~pathlib.Path` for opening files"""


    last_file_output_path = Path.home()
    """Initial :class:`~pathlib.Path` for saving files"""


    last_file_import_path = Path.home()
    """Initial :class:`~pathlib.Path` for importing files"""


    last_file_export_path = Path.home()
    """Initial :class:`~pathlib.Path` for exporting files"""


    max_file_history = 5
    """Maximum number of files in file history"""


    file_history = []
    """Files in file history"""


    digest_types = None
    """List of default digest types for preprocessing values from CSV import"""


    highlighter_limit = 1000000
    """Maximum length of code, for which the netry line enables highlighting"""


    border_choice = "All borders"
    """The state of the border choice button"""


    timeout = 1000
    """Timeout for cell calculations in milliseconds"""


    refresh_timeout = 1000
    """Timeout for frozen cell updates in milliseconds"""


    signature_key = None
    """Key for signing save files"""


    font_sizes = (6, 8, 10, 12, 14, 16, 18, 20, 24, 28, 32)
    """Sizes"""

    default_row_height = 30
    default_column_width = 100

    zoom_levels = (0.4, 0.5, 0.6, 0.7, 0.8, 1.0,
                   1.2, 1.4, 1.6, 1.8, 2.0, 2.5, 3.0, 3.5, 4.0, 5.0, 6.0, 8.0)

    print_zoom = None


    show_frozen = False
    """If `True` then frozen cell background is striped"""


    find_dialog_state = None
    """Find dialog state - needs to be stored when dialog is closed"""


    sniff_size = 65536
    """Number of bytes for csv sniffer
       sniff_size should be larger than 1st+2nd line
    """

    # Status bar cell result summation
    show_statusbar_sum = True

    def __init__(self, parent: QWidget, reset_settings: bool = False):
        """
        :param parent: Parent widget, normally main window
        :param reset_settings: Do not restore saved settings

        """

        super().__setattr__("parent", parent)
        super().__setattr__("reset_settings", reset_settings)

    def __setattr__(self, key: str, value: Any):
        """
        Overloads __setattr__ to ensure that only existing attributes are set

        :param key: Setting attribute key
        :param value: New setting value

        """

        if not hasattr(self, key):
            raise AttributeError("{self} has no attribute {key}.".format(
                                 self=self, key=key))
        super().__setattr__(key, value)

    def add_to_file_history(self, filename: Path):
        """Adds new file to history

        :param value: File name to be added to history

        """

        self.file_history = [f for f in self.file_history if f != filename]
        self.file_history.insert(0, filename)
        self.file_history = self.file_history[:self.max_file_history]

    def reset(self):
        cls_attrs = (attr for attr in dir(self)
                     if (not attr.startswith("__")
                         and attr not in ("reset", "parent", "save",
                                          "restore", "default_settings")))
        for cls_attr in cls_attrs:
            setattr(self, cls_attr, getattr(Settings, cls_attr))

    def save(self):
        """Saves application state to QSettings"""

        if system() == "Darwin":
            settings = QSettings(APP_NAME+".gitlab.io", APP_NAME)
        else:
            settings = QSettings(APP_NAME, APP_NAME)

        # Application state

        # Do not store the actual filename. Otherwise, after saving and closing
        # File -> Save would overwrite the last saved file.

        if self.last_file_input_path is not None:
            settings.setValue("last_file_input_path",
                              self.last_file_input_path)
        if self.last_file_import_path is not None:
            settings.setValue("last_file_import_path",
                              self.last_file_import_path)
        if self.last_file_export_path is not None:
            settings.setValue("last_file_export_path",
                              self.last_file_export_path)
        settings.setValue("max_file_history", self.max_file_history)
        settings.value("file_history", [], 'QStringList')
        if self.file_history:
            settings.setValue("file_history", self.file_history)
        settings.setValue("timeout", self.timeout)
        settings.setValue("refresh_timeout", self.refresh_timeout)
        settings.setValue("signature_key", self.signature_key)

        # GUI state
        for widget_name in self.widget_names:

            if widget_name == "main_window":
                widget = self.parent
            else:
                widget = getattr(self.parent, widget_name)

            # geometry
            geometry_name = widget_name + '/geometry'
            try:
                settings.setValue(geometry_name, widget.saveGeometry())
            except AttributeError:
                pass

            # state
            widget_state_name = widget_name + '/windowState'
            try:
                settings.setValue(widget_state_name, widget.saveState())
            except AttributeError:
                pass

            if isinstance(widget, QToolBar):
                toolbar_visibility_name = widget_name + '/visibility'
                settings.value(toolbar_visibility_name, [], bool)
                settings.setValue(toolbar_visibility_name,
                                  [a.isVisible() for a in widget.actions()])

            if widget_name == "entry_line_dock":
                settings.setValue("entry_line_isvisible", widget.isVisible())

        settings.sync()

    def restore(self):
        """Restores application state from QSettings"""

        if self.reset_settings:
            return

        if system() == "Darwin":
            settings = QSettings(APP_NAME+".gitlab.io", APP_NAME)
        else:
            settings = QSettings(APP_NAME, APP_NAME)

        def setting2attr(setting_name, attr=None, mapper=None):
            """Sets attr to mapper(<Setting from setting_name>)"""

            value = settings.value(setting_name)
            if value is None:
                return
            if attr is None:
                attr = setting_name
            if mapper is None:
                def mapper(x): return x
            setattr(self, attr, mapper(value))

        # Application state

        setting2attr("last_file_input_path")
        setting2attr("last_file_import_path")
        setting2attr("last_file_export_path")
        setting2attr("max_file_history", mapper=int)
        setting2attr("file_history")
        setting2attr("timeout", mapper=int)
        setting2attr("refresh_timeout", mapper=int)
        setting2attr("signature_key")

        # GUI state

        for widget_name in self.widget_names:
            geometry_name = widget_name + '/geometry'
            widget_state_name = widget_name + '/windowState'

            if widget_name == "main_window":
                widget = self.parent
            else:
                widget = getattr(self.parent, widget_name)

            geometry = settings.value(geometry_name)
            if geometry:
                widget.restoreGeometry(geometry)
            widget_state = settings.value(widget_state_name)
            if widget_state:
                widget.restoreState(widget_state)

            if isinstance(widget, QToolBar):
                toolbar_visibility_name = widget_name + '/visibility'
                visibility = settings.value(toolbar_visibility_name)
                if visibility is not None:
                    for is_visible, action in zip(visibility,
                                                  widget.actions()):
                        action.setVisible(is_visible in ['true', True])
                manager_button = widget.widgetForAction(widget.actions()[-1])
                manager_button.menu().update_checked_states()

            if widget_name == "entry_line_dock" \
               and settings.value("entry_line_isvisible") is not None:
                visible = settings.value("entry_line_isvisible") in ['true',
                                                                     True]
                widget.setVisible(visible)<|MERGE_RESOLUTION|>--- conflicted
+++ resolved
@@ -62,11 +62,8 @@
     widget_names = ["main_window", "main_toolbar", "find_toolbar",
                     "format_toolbar", "macro_toolbar", "entry_line",
                     "entry_line_dock"]
-<<<<<<< HEAD
-=======
 
     """Names of widgets with persistant states"""
->>>>>>> d8e63362
 
     shape = 1000, 100, 3
     """Default shape of initial grid (rows, columns, tables)"""
