# -*- coding: utf-8 -*-

# Copyright Martin Manns
# Distributed under the terms of the GNU General Public License

# --------------------------------------------------------------------
# pyspread is free software: you can redistribute it and/or modify
# it under the terms of the GNU General Public License as published by
# the Free Software Foundation, either version 3 of the License, or
# (at your option) any later version.
#
# pyspread is distributed in the hope that it will be useful,
# but WITHOUT ANY WARRANTY; without even the implied warranty of
# MERCHANTABILITY or FITNESS FOR A PARTICULAR PURPOSE.  See the
# GNU General Public License for more details.
#
# You should have received a copy of the GNU General Public License
# along with pyspread.  If not, see <http://www.gnu.org/licenses/>.
# --------------------------------------------------------------------

"""

**Provides**

 * :func: `painter_save`: Context manager saving and restoring painter state
 * :func: `painter_zoom`: Context manager scaling and restoring the painter
 * :func: `painter_rotate`: Context manager rotating and restoring the painter
 * :class:`GridCellNavigator`: Find neighbors of a cell
 * :class:`EdgeBorders`: Dataclass for edge properties
 * :class:`CellEdgeRenderer`: Paints cell edges
 * :class:`QColorCache`: QColor cache
 * :class:`CellRenderer`: Paints cells

"""

from contextlib import contextmanager
try:
    from dataclasses import dataclass
except ImportError:
    from pyspread.lib.dataclasses import dataclass  # Python 3.6 compatibility
from typing import List, Tuple

from PyQt6.QtCore import Qt, QModelIndex, QRectF, QPointF
from PyQt6.QtGui import (QBrush, QPainter, QPalette, QPen,
                         QPainterPath, QPolygonF, QPainterPathStroker)

from PyQt6.QtGui import QColor as __QColor
from PyQt6.QtWidgets import QTableView, QStyleOptionViewItem
from functools import lru_cache


@contextmanager
def painter_save(painter: QPainter):
    """Context manager saving and restoring painter state

    :param painter: Painter, for which the state is preserved

    """

    painter.save()
    yield
    painter.restore()


@contextmanager
def painter_zoom(painter: QPainter, zoom: float, rect: QRectF) -> QRectF:
    """Context manager scaling and restoring the painter

    (rect.x(), rect.y()) is invariant

    :param painter: Painter, for which the state is preserved
    :param zoom: Zoom factor
    :param rect: Rect for setting zoom invariant point (rect.x(), rect.y())

    """

    with painter_save(painter):
        painter.translate(rect.x(), rect.y())
        painter.scale(zoom, zoom)
        painter.translate(-rect.x() * zoom, -rect.y() * zoom)
        yield QRectF(rect.x() * zoom, rect.y() * zoom,
                     rect.width() / zoom, rect.height() / zoom)


@contextmanager
def painter_rotate(painter: QPainter, rect: QRectF, angle: int = 0) -> QRectF:
    """Context manager rotating and restoring the painter

    :param painter: Painter, which is rotated
    :param rect: Rect to be painted in
    :param angle: Rotataion angle must be in (0, 90, 180, 270)

    """

    supported_angles = 0, 90, 180, 270
    angle = int(angle)

    if angle not in supported_angles:
        msg = "Rotation angle {} not in {}".format(angle, supported_angles)
        raise Warning(msg)
        return

    center_x, center_y = rect.center().x(), rect.center().y()

    with painter_save(painter):
        painter.translate(center_x, center_y)
        painter.rotate(angle)

        if angle in (0, 180):
            painter.translate(-center_x, -center_y)
        elif angle in (90, 270):
            painter.translate(-center_y, -center_x)
            rect = QRectF(rect.y(), rect.x(), rect.height(), rect.width())
        yield rect


class QColor(__QColor):
    """Hashable QColor"""

    def __hash__(self):
        return self.rgba()


class GridCellNavigator:
    """Find neighbors of a cell"""

    def __init__(self, grid: QTableView, key: Tuple[int, int, int]):
        """
        :param grid: The main grid widget
        :param key: Key of cell fow which neighbors are identified

        """

        self.grid = grid
        self.code_array = grid.model.code_array
        self.row, self.column, self.table = self.key = key

        self.borderwidth_bottom_cache = grid.borderwidth_bottom_cache
        self.borderwidth_right_cache = grid.borderwidth_right_cache

    @property
    def borderwidth_bottom(self) -> float:
        """Width of bottom border line"""

        return self.borderwidth_bottom_cache[self.key]

    @property
    def borderwidth_right(self) -> float:
        """Width of right border line"""

        return self.borderwidth_right_cache[self.key]

    @property
    def border_color_bottom(self) -> QColor:
        """Color of bottom border line"""

        return self.code_array.cell_attributes[self.key].bordercolor_bottom

    @property
    def border_color_right(self) -> QColor:
        """Color of right border line"""

        return self.code_array.cell_attributes[self.key].bordercolor_right

    @property
    def merge_area(self) -> Tuple[int, int, int, int]:
        """Merge area of the key cell"""

        return self.code_array.cell_attributes[self.key].merge_area

    def merging_key(self, key: Tuple[int, int, int]) -> Tuple[int, int, int]:
        """Merging cell if cell is merged else cell key

        :param key: Key of cell that is checked for being merged

        """

        merging_key = self.code_array.cell_attributes.get_merging_cell(key)
        return key if merging_key is None else merging_key

    def above_keys(self) -> List[Tuple[int, int, int]]:
        """Key list of neighboring cells above the key cell"""

        merge_area = self.merge_area
        if merge_area is None:
            return [self.merging_key((self.row - 1, self.column, self.table))]
        _, left, _, right = merge_area
        return [self.merging_key((self.row - 1, col, self.table))
                for col in range(left, right + 1)]

    def below_keys(self) -> List[Tuple[int, int, int]]:
        """Key list of neighboring cells below the key cell"""

        merge_area = self.merge_area
        if merge_area is None:
            return [self.merging_key((self.row + 1, self.column, self.table))]
        _, left, _, right = merge_area
        return [self.merging_key((self.row + 1, col, self.table))
                for col in range(left, right + 1)]

    def left_keys(self) -> List[Tuple[int, int, int]]:
        """Key list of neighboring cells left of the key cell"""

        merge_area = self.merge_area
        if merge_area is None:
            return [self.merging_key((self.row, self.column - 1, self.table))]
        top, _, bottom, _ = merge_area
        return [self.merging_key((row, self.column - 1, self.table))
                for row in range(top, bottom + 1)]

    def right_keys(self) -> List[Tuple[int, int, int]]:
        """Key list of neighboring cells right of the key cell"""

        merge_area = self.merge_area
        if merge_area is None:
            return [self.merging_key((self.row, self.column + 1, self.table))]
        top, _, bottom, _ = merge_area
        return [self.merging_key((row, self.column + 1, self.table))
                for row in range(top, bottom + 1)]

    def above_left_key(self) -> Tuple[int, int, int]:
        """Key of neighboring cell above left of the key cell"""

        return self.merging_key((self.row - 1, self.column - 1, self.table))

    def above_right_key(self) -> Tuple[int, int, int]:
        """Key of neighboring cell above right of the key cell"""

        return self.merging_key((self.row - 1, self.column + 1, self.table))

    def below_left_key(self) -> Tuple[int, int, int]:
        """Key of neighboring cell below left of the key cell"""

        return self.merging_key((self.row + 1, self.column - 1, self.table))

    def below_right_key(self) -> Tuple[int, int, int]:
        """Key of neighboring cell below right of the key cell"""

        return self.merging_key((self.row + 1, self.column + 1, self.table))


@dataclass
class EdgeBorders:
    """Holds border data for an edge and provides effective edge properties"""

    left_width: float
    right_width: float
    top_width: float
    bottom_width: float

    left_color: QColor
    right_color: QColor
    top_color: QColor
    bottom_color: QColor

    left_x: float
    right_x: float
    top_y: float
    bottom_y: float

    _color_cache = None

    @property
    def _border_widths(self) -> Tuple[float, float, float, float]:
        """Tuple of border widths in order left, right, top, bottom"""

        return (self.left_width, self.right_width,
                self.top_width, self.bottom_width)

    @property
    def _border_colors(self) -> Tuple[QColor, QColor, QColor, QColor]:
        """Tuple of border colors in order left, right, top, bottom"""

        return (self.left_color, self.right_color,
                self.top_color, self.bottom_color)

    @property
    def width(self) -> float:
        """Edge width, i.e. thickest vertical border"""

        return max(self.top_width, self.bottom_width)

    @property
    def height(self) -> float:
        """Edge height, i.e. thickest horizontal border"""

        return max(self.left_width, self.right_width)

    @property
    def color(self) -> QColor:
        """Edge color, i.e. darkest color of thickest edge border"""

        if self._color_cache is not None:
            return self._color_cache

        max_border_width = max(self.width, self.height)
        colors = []
        for width, color in zip(self._border_widths, self._border_colors):
            if width == max_border_width:
                colors.append(color)
        colors.sort(key=lambda color: color.lightnessF())
        color = colors[0]

        self._color_cache = color

        return color


class CellEdgeRenderer:
    """Paints cell edges"""

    intersection_cache = {}

    def __init__(self, painter: QPainter, center: QPointF,
                 borders: EdgeBorders, rect: QRectF, clip_path: QPainterPath,
                 zoom: float):
        """

        Borders are provided by EdgeBorders in order: left, right, top, bottom

        :param painter: Painter with which edge is drawn
        :param center: Edge center
        :param borders: Border widths and colors
        :param rect: Rect of the clip_path
        :param clip_path: Clip rectangle that is required for QtSVG clipping
        :param zoom: Current zoom level

        """

        self.painter = painter
        self.center = center
        self.borders = borders
        self.rect = rect
        self.clip_path = clip_path
        self.zoom = zoom

    def paint(self):
        """Paints the edge"""

        if not self.borders.width or not self.borders.height:
            return  # Invisible edge

        x, y = self.center.x(), self.center.y()
        width = self.borders.width * self.zoom
        height = self.borders.height * self.zoom

        cache_key = (self.rect.x(), self.rect.y(),
                     self.rect.width(), self.rect.height(),
                     x, y, width, height)

        color = self.borders.color
        self.painter.setPen(QPen(Qt.PenStyle.NoPen))
        self.painter.setBrush(QBrush(color))

        try:
            intersection = self.intersection_cache[cache_key]
        except KeyError:
            rect = QRectF(x-width/2, y-height/2, width, height)
            rect_path = QPainterPath()  # Required for clipping in SVG export
            rect_path.addRect(rect)

            intersection = self.clip_path.intersected(rect_path)

            self.intersection_cache[cache_key] = intersection

        self.painter.drawPath(intersection)
        self.painter.setPen(QPen(Qt.PenStyle.SolidLine))


class QColorCache(dict):
    """QColor cache that returns default color for None"""

    def __init__(self, grid, *args, **kwargs):
        self.grid = grid
        super().__init__(*args, **kwargs)

    def __missing__(self, key):
        if key is None:
            qcolor = QColor(self.grid.palette().color(QPalette.ColorRole.Mid))
        else:
            qcolor = QColor(*key)

        self[key] = qcolor

        return qcolor


class BorderWidthBottomCache(dict):
    """BorderWidthBottom cache"""

    def __init__(self, grid, *args, **kwargs):
        self.grid = grid
        self.cell_attributes = grid.model.code_array.cell_attributes

        super().__init__(*args, **kwargs)

    def __missing__(self, key):
        borderwidth_bottom = self.cell_attributes[key].borderwidth_bottom
        self[key] = borderwidth_bottom

        return borderwidth_bottom


class BorderWidthRightCache(BorderWidthBottomCache):
    """BorderWidthRight cache"""

    def __missing__(self, key):
        borderwidth_right = self.cell_attributes[key].borderwidth_right
        self[key] = borderwidth_right

        return borderwidth_right


class EdgeBordersCache(dict):
    """Cache of all EdgeBorders objects"""

    def __missing__(self, key):
        self[key] = edge_border = EdgeBorders(*key)

        return edge_border


class BorderColorBottomCache(BorderWidthBottomCache):
    """BorderColorBottomCache cache"""

    def __missing__(self, key):
        border_color_bottom = self.cell_attributes[key].border_color_bottom
        self[key] = border_color_bottom

        return border_color_bottom


class BorderColorRightCache(BorderWidthBottomCache):
    """BorderColorBottomCache cache"""

    def __missing__(self, key):
        border_color_right = self.cell_attributes[key].border_color_right
        self[key] = border_color_right

        return border_color_right


class CellRenderer:
    """Paints cells

    Cell rendering governs the area of a cell inside its borders.
    It is done in a  vector oriented way.
    Therefore, the following conventions shall apply:
     * Cell borders of width 1 shall be painted so that they appear only in the
       bottom and right edge of the cell.
     * Cell borders of all widths have the same center line.
     * Cell borders that are thicker than 1 are painted on all borders.
     * At the edges, borders are painted in the following order:
        1. Thin borders are painted first
        2. If border width is equal, lighter colors are painted first

    """

    def __init__(self, grid: QTableView, painter: QPainter,
                 option: QStyleOptionViewItem, index: QModelIndex):
        """
        :param grid: The main grid widget
        :param painter: Painter with which borders are drawn
        :param option: Style option for rendering
        :param index: Index of cell to be rendered
        """

        self.grid = grid
        self.painter = painter
        self.option = option
        self.index = index

<<<<<<< HEAD
        try:
            self.painter.setRenderHint(QPainter.LosslessImageRendering, True)
        except AttributeError:
            # Qt <5.13
            pass

        self.painter.setRenderHint(QPainter.SmoothPixmapTransform, True)
=======
        self.painter.setRenderHint(QPainter.RenderHint.LosslessImageRendering,
                                   True)
        self.painter.setRenderHint(QPainter.RenderHint.SmoothPixmapTransform,
                                   True)
>>>>>>> 9481b051

        self.cell_attributes = grid.model.code_array.cell_attributes
        self.key = index.row(), index.column(), self.grid.table

        self.cell_nav = GridCellNavigator(grid, self.key)

        self.qcolor_cache = grid.qcolor_cache
        self.borderwidth_bottom_cache = grid.borderwidth_bottom_cache
        self.borderwidth_right_cache = grid.borderwidth_right_cache

    def inner_rect(self, rect: QRectF) -> QRectF:
        """Returns inner rect that is shrunk by border widths

        For merged cells, minimum top/left border widths are taken into account

        :param rect: Cell rect to be shrunk

        """

        above_keys = self.cell_nav.above_keys()
        left_keys = self.cell_nav.left_keys()

        width_top = min(self.borderwidth_bottom_cache[above_key]
                        for above_key in above_keys)
        width_left = min(self.borderwidth_right_cache[left_key]
                         for left_key in left_keys)
        width_bottom = self.cell_nav.borderwidth_bottom
        width_right = self.cell_nav.borderwidth_right

        width_top *= self.grid.zoom
        width_left *= self.grid.zoom
        width_bottom *= self.grid.zoom
        width_right *= self.grid.zoom

        rect_x = rect.x() + width_left / 2
        rect_y = rect.y() + width_top / 2
        rect_width = rect.width() - width_left / 2 - width_right / 2
        rect_height = rect.height() - width_top / 2 - width_bottom / 2

        return QRectF(rect_x, rect_y, rect_width, rect_height)

    def paint_content(self, rect: QRectF):
        """
        :param rect: Cell rect of the cell to be painted

        """

        with painter_zoom(self.painter, self.grid.zoom, rect) as zrect:
            self.grid.delegate.paint_(self.painter, zrect, self.option,
                                      self.index)

    @staticmethod
    @lru_cache(maxsize=65536)
    def _get_border_pen(width, zoom):
        """Gets zoomed border pen, white, fully transparent

        :param width: Unzoomed line width
        :param zoom: Current zoom level of grid

        """

        zoomed_width = max(1, width * zoom)

        return QPen(QColor(255, 255, 255, 0), zoomed_width,
                    Qt.PenStyle.SolidLine, Qt.PenCapStyle.FlatCap,
                    Qt.PenJoinStyle.MiterJoin)

    def _draw_line(self, point1: QPointF, point2: QPointF, width: float,
                   color: QColor, clip_path: QPainterPath):
        """Draws line

        Uses drawLine for screen painting and QPainterPathStroker for
        svg painting.

        :param point1: Start point of line
        :param point2: End point of line
        :param width: Line width
        :param color: Line color
        :param clip_path: Clip rectangle

        """

        zoom = self.grid.zoom
        alpha = max(0, round(255 - 255 * width * zoom))

        if width * zoom > 1.01:
            self.painter.setRenderHint(QPainter.RenderHint.Antialiasing, True)

        screen_painting = self.grid.main_window.print_area is None

        if screen_painting:
            # Rendering for the screen
            pen = QPen(color)
            pen.setWidthF(width * zoom)
            self.painter.setPen(pen)
            self.painter.drawLine(point1, point2)
        else:
            # Rendering for the printer
            pen = self._get_border_pen(width, zoom)

            line_polygon = QPolygonF((point1, point2))
            line_path = QPainterPath()
            line_path.addPolygon(line_polygon)

            stroker = QPainterPathStroker(pen)
            stroked_path = stroker.createStroke(line_path)

            self.painter.setPen(QPen(QColor(255, 255, 255, alpha)))
            self.painter.setBrush(QBrush(color))
            self.painter.drawPath(clip_path.intersected(stroked_path))

        self.painter.setRenderHint(QPainter.RenderHint.Antialiasing, False)

    def paint_bottom_border(self, rect: QRectF, clip_path: QPainterPath):
        """Paint bottom border of cell

        :param rect: Cell rect of the cell to be painted
        :param clip_path: Clip rectangle that is required for QtSVG clipping

        """

        if not self.cell_nav.borderwidth_bottom:
            return

        point1 = QPointF(rect.x(), rect.y() + rect.height())
        point2 = QPointF(rect.x() + rect.width(), rect.y() + rect.height())

        width = self.cell_nav.borderwidth_bottom
        color = self.qcolor_cache[self.cell_nav.border_color_bottom]

        self._draw_line(point1, point2, width, color, clip_path)

    def paint_right_border(self, rect: QRectF, clip_path: QPainterPath):
        """Paint right border of cell

        :param rect: Cell rect of the cell to be painted
        :param clip_path: Clip rectangle that is requuired for QtSVG clipping

        """

        if not self.cell_nav.borderwidth_right:
            return

        point1 = QPointF(rect.x() + rect.width(), rect.y())
        point2 = QPointF(rect.x() + rect.width(), rect.y() + rect.height())

        width = self.cell_nav.borderwidth_right
        color = self.qcolor_cache[self.cell_nav.border_color_right]

        self._draw_line(point1, point2, width, color, clip_path)

    def paint_above_borders(self, rect: QRectF, clip_path: QPainterPath):
        """Paint lower borders of all above cells

        :param rect: Cell rect of below cell, in which the borders are painted
        :param clip_path: Clip rectangle that is requuired for QtSVG clipping

        """

        for above_key in self.cell_nav.above_keys():
            above_cell_nav = GridCellNavigator(self.grid, above_key)
            if not above_cell_nav.borderwidth_bottom:
                continue

            merge_area = above_cell_nav.merge_area
            if merge_area is None:
                columns = [above_key[1]]
            else:
                _, left, _, right = merge_area
                columns = list(range(left, right + 1))
            above_rect_x = self.grid.columnViewportPosition(columns[0])
            above_rect_width = sum(self.grid.columnWidth(column)
                                   for column in columns)

            point1 = QPointF(above_rect_x, rect.y())
            point2 = QPointF(above_rect_x + above_rect_width, rect.y())

            width = above_cell_nav.borderwidth_bottom
            color = self.qcolor_cache[above_cell_nav.border_color_bottom]

            self._draw_line(point1, point2, width, color, clip_path)

    def paint_left_borders(self, rect: QRectF, clip_path: QPainterPath):
        """Paint right borders of all left cells

        :param rect: Cell rect of right cell, in which the borders are painted
        :param clip_path: Clip rectangle that is requuired for QtSVG clipping

        """

        for left_key in self.cell_nav.left_keys():
            left_cell_nav = GridCellNavigator(self.grid, left_key)
            if not left_cell_nav.borderwidth_right:
                continue

            merge_area = left_cell_nav.merge_area
            if merge_area is None:
                rows = [left_key[0]]
            else:
                top, _, bottom, _ = merge_area
                rows = list(range(top, bottom + 1))
            left_rect_y = self.grid.rowViewportPosition(rows[0])
            left_rect_height = sum(self.grid.rowHeight(row) for row in rows)

            point1 = QPointF(rect.x(), left_rect_y)
            point2 = QPointF(rect.x(), left_rect_y + left_rect_height)

            width = left_cell_nav.borderwidth_right
            color = self.qcolor_cache[left_cell_nav.border_color_right]

            self._draw_line(point1, point2, width, color, clip_path)

    def paint_top_left_edge(self, rect: QRectF, clip_path: QPainterPath):
        """Paints top left edge of the cell

        :param rect: Cell rect of cell, for which the edge is painted
        :param clip_path: Clip rectangle that is requuired for QtSVG clipping

                  top
               TL  |  T
        left ------------ right
               L   |  C
                 bottom

        """

        center = QPointF(rect.x(), rect.y())

        top_left_key = self.cell_nav.above_left_key()
        left_key = self.cell_nav.left_keys()[0]
        top_key = self.cell_nav.above_keys()[0]

        top_left_cell_nav = GridCellNavigator(self.grid, top_left_key)
        left_cell_nav = GridCellNavigator(self.grid, left_key)
        top_cell_nav = GridCellNavigator(self.grid, top_key)

        left_width = top_left_cell_nav.borderwidth_bottom
        right_width = top_cell_nav.borderwidth_bottom
        top_width = top_left_cell_nav.borderwidth_right
        bottom_width = left_cell_nav.borderwidth_right

        left_color = self.qcolor_cache[top_left_cell_nav.border_color_bottom]
        right_color = self.qcolor_cache[top_cell_nav.border_color_bottom]
        top_color = self.qcolor_cache[top_left_cell_nav.border_color_right]
        bottom_color = self.qcolor_cache[left_cell_nav.border_color_right]

        left_x = rect.x() - rect.width()
        right_x = rect.x()
        top_y = rect.y() - rect.height()
        bottom_y = rect.y()

        key = (left_width, right_width, top_width, bottom_width,
               left_color, right_color, top_color, bottom_color,
               left_x, right_x, top_y, bottom_y)

        borders = self.grid.edge_borders_cache[key]

        renderer = CellEdgeRenderer(self.painter, center, borders, rect,
                                    clip_path, self.grid.zoom)
        renderer.paint()

    def paint_top_right_edge(self, rect: QRectF, clip_path: QPainterPath):
        """Paints top right edge of the cell

        :param rect: Cell rect of cell, for which the edge is painted
        :param clip_path: Clip rectangle that is requuired for QtSVG clipping

                  top
                T  |  TR
        left ------------ right
                C  |  R
                 bottom

        """

        center = QPointF(rect.x() + rect.width(), rect.y())

        top_key = self.cell_nav.above_keys()[-1]
        top_right_key = self.cell_nav.above_right_key()

        top_cell_nav = GridCellNavigator(self.grid, top_key)
        top_right_cell_nav = GridCellNavigator(self.grid, top_right_key)

        left_width = top_cell_nav.borderwidth_bottom
        right_width = top_right_cell_nav.borderwidth_bottom
        top_width = top_cell_nav.borderwidth_right
        bottom_width = self.cell_nav.borderwidth_right

        left_color = self.qcolor_cache[top_cell_nav.border_color_bottom]
        right_color = self.qcolor_cache[top_right_cell_nav.border_color_bottom]
        top_color = self.qcolor_cache[top_cell_nav.border_color_right]
        bottom_color = self.qcolor_cache[self.cell_nav.border_color_right]

        left_x = rect.x() + rect.width()
        right_x = rect.x() + 2 * rect.width()
        top_y = rect.y() - rect.height()
        bottom_y = rect.y()

        key = (left_width, right_width, top_width, bottom_width,
               left_color, right_color, top_color, bottom_color,
               left_x, right_x, top_y, bottom_y)

        borders = self.grid.edge_borders_cache[key]

        renderer = CellEdgeRenderer(self.painter, center, borders, rect,
                                    clip_path, self.grid.zoom)
        renderer.paint()

    def paint_bottom_left_edge(self, rect: QRectF, clip_path: QPainterPath):
        """Paints bottom left edge of the cell

        :param rect: Cell rect of cell, for which the edge is painted
        :param clip_path: Clip rectangle that is requuired for QtSVG clipping

                  top
               L   |  C
        left ------------ right
               BL  |  B
                 bottom

        """

        center = QPointF(rect.x(), rect.y() + rect.height())

        left_key = self.cell_nav.left_keys()[-1]
        bottom_left_key = self.cell_nav.below_left_key()

        left_cell_nav = GridCellNavigator(self.grid, left_key)
        bottom_left_cell_nav = GridCellNavigator(self.grid, bottom_left_key)

        left_width = left_cell_nav.borderwidth_bottom
        right_width = self.cell_nav.borderwidth_bottom
        top_width = left_cell_nav.borderwidth_right
        bottom_width = bottom_left_cell_nav.borderwidth_right

        left_color = self.qcolor_cache[left_cell_nav.border_color_bottom]
        right_color = self.qcolor_cache[self.cell_nav.border_color_bottom]
        top_color = self.qcolor_cache[left_cell_nav.border_color_right]
        bottom_color = \
            self.qcolor_cache[bottom_left_cell_nav.border_color_right]

        left_x = rect.x() - rect.width()
        right_x = rect.x()
        top_y = rect.y() + rect.height()
        bottom_y = rect.y() + 2 * rect.height()

        key = (left_width, right_width, top_width, bottom_width,
               left_color, right_color, top_color, bottom_color,
               left_x, right_x, top_y, bottom_y)

        borders = self.grid.edge_borders_cache[key]

        renderer = CellEdgeRenderer(self.painter, center, borders, rect,
                                    clip_path, self.grid.zoom)
        renderer.paint()

    def paint_bottom_right_edge(self, rect: QRectF, clip_path: QPainterPath):
        """Paints bottom right edge of the cell

        :param rect: Cell rect of cell, for which the edge is painted
        :param clip_path: Clip rectangle that is requuired for QtSVG clipping

                 top
               C  |  R
        left ----------- right
               B  |  BR
                bottom

        """

        center = QPointF(rect.x() + rect.width(), rect.y() + rect.height())

        right_key = self.cell_nav.right_keys()[-1]
        bottom_key = self.cell_nav.below_keys()[-1]

        right_cell_nav = GridCellNavigator(self.grid, right_key)
        bottom_cell_nav = GridCellNavigator(self.grid, bottom_key)

        left_width = self.cell_nav.borderwidth_bottom
        right_width = right_cell_nav.borderwidth_bottom
        top_width = self.cell_nav.borderwidth_right
        bottom_width = bottom_cell_nav.borderwidth_right

        left_color = self.qcolor_cache[self.cell_nav.border_color_bottom]
        right_color = self.qcolor_cache[right_cell_nav.border_color_bottom]
        top_color = self.qcolor_cache[self.cell_nav.border_color_right]
        bottom_color = self.qcolor_cache[bottom_cell_nav.border_color_right]

        left_x = rect.x() + rect.width()
        right_x = rect.x() + 2 * rect.width()
        top_y = rect.y() + rect.height()
        bottom_y = rect.y() + 2 * rect.height()

        key = (left_width, right_width, top_width, bottom_width,
               left_color, right_color, top_color, bottom_color,
               left_x, right_x, top_y, bottom_y)

        borders = self.grid.edge_borders_cache[key]

        renderer = CellEdgeRenderer(self.painter, center, borders, rect,
                                    clip_path, self.grid.zoom)
        renderer.paint()

    def paint_borders(self, rect):
        """Paint cell borders"""

        clip_path = QPainterPath()  # Required for clipping in SVG export
        clip_path.addRect(rect)

        self.painter.save()

        self.paint_bottom_border(rect, clip_path)
        self.paint_right_border(rect, clip_path)
        self.paint_above_borders(rect, clip_path)
        self.paint_left_borders(rect, clip_path)

        self.paint_top_left_edge(rect, clip_path)
        self.paint_top_right_edge(rect, clip_path)
        self.paint_bottom_left_edge(rect, clip_path)
        self.paint_bottom_right_edge(rect, clip_path)

        self.painter.restore()

    def paint(self):
        """Paints the cell"""

        rect = QRectF(self.option.rect)

        with painter_save(self.painter):
            self.painter.setClipRect(self.option.rect)

            angle = self.cell_attributes[self.key].angle
            inner_rect = self.inner_rect(rect)

            with painter_rotate(self.painter, inner_rect, angle) as rrect:
                self.paint_content(rrect)

            self.paint_borders(rect)<|MERGE_RESOLUTION|>--- conflicted
+++ resolved
@@ -470,20 +470,10 @@
         self.option = option
         self.index = index
 
-<<<<<<< HEAD
-        try:
-            self.painter.setRenderHint(QPainter.LosslessImageRendering, True)
-        except AttributeError:
-            # Qt <5.13
-            pass
-
-        self.painter.setRenderHint(QPainter.SmoothPixmapTransform, True)
-=======
         self.painter.setRenderHint(QPainter.RenderHint.LosslessImageRendering,
                                    True)
         self.painter.setRenderHint(QPainter.RenderHint.SmoothPixmapTransform,
                                    True)
->>>>>>> 9481b051
 
         self.cell_attributes = grid.model.code_array.cell_attributes
         self.key = index.row(), index.column(), self.grid.table
