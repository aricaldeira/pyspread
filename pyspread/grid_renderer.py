# -*- coding: utf-8 -*-

# Copyright Martin Manns
# Distributed under the terms of the GNU General Public License

# --------------------------------------------------------------------
# pyspread is free software: you can redistribute it and/or modify
# it under the terms of the GNU General Public License as published by
# the Free Software Foundation, either version 3 of the License, or
# (at your option) any later version.
#
# pyspread is distributed in the hope that it will be useful,
# but WITHOUT ANY WARRANTY; without even the implied warranty of
# MERCHANTABILITY or FITNESS FOR A PARTICULAR PURPOSE.  See the
# GNU General Public License for more details.
#
# You should have received a copy of the GNU General Public License
# along with pyspread.  If not, see <http://www.gnu.org/licenses/>.
# --------------------------------------------------------------------

"""

**Provides**

 * :func: `painter_save`: Context manager saving and restoring painter state
 * :func: `painter_zoom`: Context manager scaling and restoring the painter
 * :func: `painter_rotate`: Context manager rotating and restoring the painter
 * :class:`GridCellNavigator`: Find neighbors of a cell
 * :class:`EdgeBorders`: Dataclass for edge properties
 * :class:`CellEdgeRenderer`: Paints cell edges
 * :class:`QColorCache`: QColor cache
 * :class:`CellRenderer`: Paints cells

"""

from contextlib import contextmanager
try:
    from dataclasses import dataclass
except ImportError:
    from pyspread.lib.dataclasses import dataclass  # Python 3.6 compatibility
from typing import List, Tuple

from PyQt5.QtCore import Qt, QModelIndex, QRectF, QPointF
from PyQt5.QtGui import (QBrush, QPainter, QPalette, QPen,
                         QPainterPath, QPolygonF, QPainterPathStroker)

from PyQt5.QtGui import QColor as __QColor
from PyQt5.QtWidgets import QTableView, QStyleOptionViewItem
from functools import lru_cache


@contextmanager
def painter_save(painter: QPainter):
    """Context manager saving and restoring painter state

    :param painter: Painter, for which the state is preserved

    """

    painter.save()
    yield
    painter.restore()


@contextmanager
def painter_zoom(painter: QPainter, zoom: float, rect: QRectF) -> QRectF:
    """Context manager scaling and restoring the painter

    (rect.x(), rect.y()) is invariant

    :param painter: Painter, for which the state is preserved
    :param zoom: Zoom factor
    :param rect: Rect for setting zoom invariant point (rect.x(), rect.y())

    """

    with painter_save(painter):
        painter.translate(rect.x(), rect.y())
        painter.scale(zoom, zoom)
        painter.translate(-rect.x() * zoom, -rect.y() * zoom)
        yield QRectF(rect.x() * zoom, rect.y() * zoom,
                     rect.width() / zoom, rect.height() / zoom)


@contextmanager
def painter_rotate(painter: QPainter, rect: QRectF, angle: int = 0) -> QRectF:
    """Context manager rotating and restoring the painter

    :param painter: Painter, which is rotated
    :param rect: Rect to be painted in
    :param angle: Rotataion angle must be in (0, 90, 180, 270)

    """

    supported_angles = 0, 90, 180, 270
    angle = int(angle)

    if angle not in supported_angles:
        msg = "Rotation angle {} not in {}".format(angle, supported_angles)
        raise Warning(msg)
        return

    center_x, center_y = rect.center().x(), rect.center().y()

    with painter_save(painter):
        painter.translate(center_x, center_y)
        painter.rotate(angle)

        if angle in (0, 180):
            painter.translate(-center_x, -center_y)
        elif angle in (90, 270):
            painter.translate(-center_y, -center_x)
            rect = QRectF(rect.y(), rect.x(), rect.height(), rect.width())
        yield rect


class QColor(__QColor):
    """Hashable QColor"""

    def __hash__(self):
        return self.rgba()


class GridCellNavigator:
    """Find neighbors of a cell"""

    def __init__(self, grid: QTableView, key: Tuple[int, int, int]):
        """
        :param grid: The main grid widget
        :param key: Key of cell fow which neighbors are identified

        """

        self.grid = grid
        self.code_array = grid.model.code_array
        self.row, self.column, self.table = self.key = key

        self.borderwidth_bottom_cache = grid.borderwidth_bottom_cache
        self.borderwidth_right_cache = grid.borderwidth_right_cache

    @property
    def borderwidth_bottom(self) -> float:
        """Width of bottom border line"""

        return self.borderwidth_bottom_cache[self.key]

    @property
    def borderwidth_right(self) -> float:
        """Width of right border line"""

        return self.borderwidth_right_cache[self.key]

    @property
    def border_color_bottom(self) -> QColor:
        """Color of bottom border line"""

        return self.code_array.cell_attributes[self.key].bordercolor_bottom

    @property
    def border_color_right(self) -> QColor:
        """Color of right border line"""

        return self.code_array.cell_attributes[self.key].bordercolor_right

    @property
    def merge_area(self) -> Tuple[int, int, int, int]:
        """Merge area of the key cell"""

        return self.code_array.cell_attributes[self.key].merge_area

    def merging_key(self, key: Tuple[int, int, int]) -> Tuple[int, int, int]:
        """Merging cell if cell is merged else cell key

        :param key: Key of cell that is checked for being merged

        """

        merging_key = self.code_array.cell_attributes.get_merging_cell(key)
        return key if merging_key is None else merging_key

    def above_keys(self) -> List[Tuple[int, int, int]]:
        """Key list of neighboring cells above the key cell"""

        merge_area = self.merge_area
        if merge_area is None:
            return [self.merging_key((self.row - 1, self.column, self.table))]
        _, left, _, right = merge_area
        return [self.merging_key((self.row - 1, col, self.table))
                for col in range(left, right + 1)]

    def below_keys(self) -> List[Tuple[int, int, int]]:
        """Key list of neighboring cells below the key cell"""

        merge_area = self.merge_area
        if merge_area is None:
            return [self.merging_key((self.row + 1, self.column, self.table))]
        _, left, _, right = merge_area
        return [self.merging_key((self.row + 1, col, self.table))
                for col in range(left, right + 1)]

    def left_keys(self) -> List[Tuple[int, int, int]]:
        """Key list of neighboring cells left of the key cell"""

        merge_area = self.merge_area
        if merge_area is None:
            return [self.merging_key((self.row, self.column - 1, self.table))]
        top, _, bottom, _ = merge_area
        return [self.merging_key((row, self.column - 1, self.table))
                for row in range(top, bottom + 1)]

    def right_keys(self) -> List[Tuple[int, int, int]]:
        """Key list of neighboring cells right of the key cell"""

        merge_area = self.merge_area
        if merge_area is None:
            return [self.merging_key((self.row, self.column + 1, self.table))]
        top, _, bottom, _ = merge_area
        return [self.merging_key((row, self.column + 1, self.table))
                for row in range(top, bottom + 1)]

    def above_left_key(self) -> Tuple[int, int, int]:
        """Key of neighboring cell above left of the key cell"""

        return self.merging_key((self.row - 1, self.column - 1, self.table))

    def above_right_key(self) -> Tuple[int, int, int]:
        """Key of neighboring cell above right of the key cell"""

        return self.merging_key((self.row - 1, self.column + 1, self.table))

    def below_left_key(self) -> Tuple[int, int, int]:
        """Key of neighboring cell below left of the key cell"""

        return self.merging_key((self.row + 1, self.column - 1, self.table))

    def below_right_key(self) -> Tuple[int, int, int]:
        """Key of neighboring cell below right of the key cell"""

        return self.merging_key((self.row + 1, self.column + 1, self.table))


@dataclass
class EdgeBorders:
    """Holds border data for an edge and provides effective edge properties"""

    left_width: float
    right_width: float
    top_width: float
    bottom_width: float

    left_color: QColor
    right_color: QColor
    top_color: QColor
    bottom_color: QColor

    left_x: float
    right_x: float
    top_y: float
    bottom_y: float

    _color_cache = None

    @property
    def _border_widths(self) -> Tuple[float, float, float, float]:
        """Tuple of border widths in order left, right, top, bottom"""

        return (self.left_width, self.right_width,
                self.top_width, self.bottom_width)

    @property
    def _border_colors(self) -> Tuple[QColor, QColor, QColor, QColor]:
        """Tuple of border colors in order left, right, top, bottom"""

        return (self.left_color, self.right_color,
                self.top_color, self.bottom_color)

    @property
    def width(self) -> float:
        """Edge width, i.e. thickest vertical border"""

        return max(self.top_width, self.bottom_width)

    @property
    def height(self) -> float:
        """Edge height, i.e. thickest horizontal border"""

        return max(self.left_width, self.right_width)

    @property
    def color(self) -> QColor:
        """Edge color, i.e. darkest color of thickest edge border"""

        if self._color_cache is not None:
            return self._color_cache

        max_border_width = max(self.width, self.height)
        colors = []
        for width, color in zip(self._border_widths, self._border_colors):
            if width == max_border_width:
                colors.append(color)
        colors.sort(key=lambda color: color.lightnessF())
        color = colors[0]

        self._color_cache = color

        return color


class CellEdgeRenderer:
    """Paints cell edges"""

    intersection_cache = {}

    def __init__(self, painter: QPainter, center: QPointF,
                 borders: EdgeBorders, rect: QRectF, clip_path: QPainterPath,
                 zoom: float):
        """

        Borders are provided by EdgeBorders in order: left, right, top, bottom

        :param painter: Painter with which edge is drawn
        :param center: Edge center
        :param borders: Border widths and colors
        :param rect: Rect of the clip_path
        :param clip_path: Clip rectangle that is required for QtSVG clipping
        :param zoom: Current zoom level

        """

        self.painter = painter
        self.center = center
        self.borders = borders
        self.rect = rect
        self.clip_path = clip_path
        self.zoom = zoom

    def paint(self):
        """Paints the edge"""

        if not self.borders.width or not self.borders.height:
            return  # Invisible edge

        x, y = self.center.x(), self.center.y()
        width = self.borders.width * self.zoom
        height = self.borders.height * self.zoom

        cache_key = (self.rect.x(), self.rect.y(),
                     self.rect.width(), self.rect.height(),
                     x, y, width, height)

        color = self.borders.color
        self.painter.setPen(QPen(Qt.NoPen))
        self.painter.setBrush(QBrush(color))

        try:
            intersection = self.intersection_cache[cache_key]
        except KeyError:
            rect = QRectF(x-width/2, y-height/2, width, height)
            rect_path = QPainterPath()  # Required for clipping in SVG export
            rect_path.addRect(rect)

            intersection = self.clip_path.intersected(rect_path)

            self.intersection_cache[cache_key] = intersection

        self.painter.drawPath(intersection)
        self.painter.setPen(QPen(Qt.SolidLine))


class QColorCache(dict):
    """QColor cache that returns default color for None"""

    def __init__(self, grid, *args, **kwargs):
        self.grid = grid
        super().__init__(*args, **kwargs)

    def __missing__(self, key):
        if key is None:
            qcolor = QColor(self.grid.palette().color(QPalette.Mid))
        else:
            qcolor = QColor(*key)

        self[key] = qcolor

        return qcolor


class BorderWidthBottomCache(dict):
    """BorderWidthBottom cache"""

    def __init__(self, grid, *args, **kwargs):
        self.grid = grid
        self.cell_attributes = grid.model.code_array.cell_attributes

        super().__init__(*args, **kwargs)

    def __missing__(self, key):
        borderwidth_bottom = self.cell_attributes[key].borderwidth_bottom
        self[key] = borderwidth_bottom

        return borderwidth_bottom


class BorderWidthRightCache(BorderWidthBottomCache):
    """BorderWidthRight cache"""

    def __missing__(self, key):
        borderwidth_right = self.cell_attributes[key].borderwidth_right
        self[key] = borderwidth_right

        return borderwidth_right


class EdgeBordersCache(dict):
    """Cache of all EdgeBorders objects"""

    def __missing__(self, key):
        self[key] = edge_border = EdgeBorders(*key)

        return edge_border


class BorderColorBottomCache(BorderWidthBottomCache):
    """BorderColorBottomCache cache"""

    def __missing__(self, key):
        border_color_bottom = self.cell_attributes[key].border_color_bottom
        self[key] = border_color_bottom

        return border_color_bottom


class BorderColorRightCache(BorderWidthBottomCache):
    """BorderColorBottomCache cache"""

    def __missing__(self, key):
        border_color_right = self.cell_attributes[key].border_color_right
        self[key] = border_color_right

        return border_color_right


class CellRenderer:
    """Paints cells

    Cell rendering governs the area of a cell inside its borders.
    It is done in a  vector oriented way.
    Therefore, the following conventions shall apply:
     * Cell borders of width 1 shall be painted so that they appear only in the
       bottom and right edge of the cell.
     * Cell borders of all widths have the same center line.
     * Cell borders that are thicker than 1 are painted on all borders.
     * At the edges, borders are painted in the following order:
        1. Thin borders are painted first
        2. If border width is equal, lighter colors are painted first

    """

    def __init__(self, grid: QTableView, painter: QPainter,
                 option: QStyleOptionViewItem, index: QModelIndex):
        """
        :param grid: The main grid widget
        :param painter: Painter with which borders are drawn
        :param option: Style option for rendering
        :param index: Index of cell to be rendered
        """

        self.grid = grid
        self.painter = painter
        self.option = option
        self.index = index

        self.painter.setRenderHint(QPainter.LosslessImageRendering, True)
        self.painter.setRenderHint(QPainter.SmoothPixmapTransform, True)

        self.cell_attributes = grid.model.code_array.cell_attributes
        self.key = index.row(), index.column(), self.grid.table

        self.cell_nav = GridCellNavigator(grid, self.key)

        self.qcolor_cache = grid.qcolor_cache
        self.borderwidth_bottom_cache = grid.borderwidth_bottom_cache
        self.borderwidth_right_cache = grid.borderwidth_right_cache

    def inner_rect(self, rect: QRectF) -> QRectF:
        """Returns inner rect that is shrunk by border widths

        For merged cells, minimum top/left border widths are taken into account

        :param rect: Cell rect to be shrunk

        """

        above_keys = self.cell_nav.above_keys()
        left_keys = self.cell_nav.left_keys()

        width_top = min(self.borderwidth_bottom_cache[above_key]
                        for above_key in above_keys)
        width_left = min(self.borderwidth_right_cache[left_key]
                         for left_key in left_keys)
        width_bottom = self.cell_nav.borderwidth_bottom
        width_right = self.cell_nav.borderwidth_right

        width_top *= self.grid.zoom
        width_left *= self.grid.zoom
        width_bottom *= self.grid.zoom
        width_right *= self.grid.zoom

        rect_x = rect.x() + width_left / 2
        rect_y = rect.y() + width_top / 2
        rect_width = rect.width() - width_left / 2 - width_right / 2
        rect_height = rect.height() - width_top / 2 - width_bottom / 2

        return QRectF(rect_x, rect_y, rect_width, rect_height)

    def paint_content(self, rect: QRectF):
        """
        :param rect: Cell rect of the cell to be painted

        """

        with painter_zoom(self.painter, self.grid.zoom, rect) as zrect:
            self.grid.delegate.paint_(self.painter, zrect, self.option,
                                      self.index)

    @staticmethod
    @lru_cache(maxsize=65536)
    def _get_border_pen(width, zoom):
        """Gets zoomed border pen, white, fully transparent

        :param width: Unzoomed line width
        :param zoom: Current zoom level of grid

        """

<<<<<<< HEAD
        try:
            return self._pen_cache[(width, zoom)]
        except KeyError:
            pass

        zoomed_width = round(0.4 + width * zoom)
=======
        zoomed_width = max(1, width * zoom)
>>>>>>> 8a4b1597

        return QPen(QColor(255, 255, 255, 0), zoomed_width,
                    Qt.SolidLine, Qt.FlatCap, Qt.MiterJoin)

    def _draw_line(self, point1: QPointF, point2: QPointF, width: float,
                   color: QColor, clip_path: QPainterPath):
        """Draws line

        Uses drawLine for screen painting and QPainterPathStroker for
        svg painting.

        :param point1: Start point of line
        :param point2: End point of line
        :param width: Line width
        :param color: Line color
        :param clip_path: Clip rectangle

        """

        zoom = self.grid.zoom
        alpha = max(0, round(255 - 255 * width * zoom))

        if width * zoom > 1.01:
            self.painter.setRenderHint(QPainter.Antialiasing, True)

        screen_painting = self.grid.main_window.print_area is None

        if screen_painting:
            # Rendering for the screen
            pen = QPen(color)
            pen.setWidthF(width * zoom)
            self.painter.setPen(pen)
            self.painter.drawLine(point1, point2)
        else:
            # Rendering for the printer
            pen = self._get_border_pen(width, zoom)

            line_polygon = QPolygonF((point1, point2))
            line_path = QPainterPath()
            line_path.addPolygon(line_polygon)

            stroker = QPainterPathStroker(pen)
            stroked_path = stroker.createStroke(line_path)

            self.painter.setPen(QPen(QColor(255, 255, 255, alpha)))
            self.painter.setBrush(QBrush(color))
            self.painter.drawPath(clip_path.intersected(stroked_path))

        self.painter.setRenderHint(QPainter.Antialiasing, False)

    def paint_bottom_border(self, rect: QRectF, clip_path: QPainterPath):
        """Paint bottom border of cell

        :param rect: Cell rect of the cell to be painted
        :param clip_path: Clip rectangle that is required for QtSVG clipping

        """

        if not self.cell_nav.borderwidth_bottom:
            return

        point1 = QPointF(rect.x(), rect.y() + rect.height())
        point2 = QPointF(rect.x() + rect.width(), rect.y() + rect.height())

        width = self.cell_nav.borderwidth_bottom
        color = self.qcolor_cache[self.cell_nav.border_color_bottom]

        self._draw_line(point1, point2, width, color, clip_path)

    def paint_right_border(self, rect: QRectF, clip_path: QPainterPath):
        """Paint right border of cell

        :param rect: Cell rect of the cell to be painted
        :param clip_path: Clip rectangle that is requuired for QtSVG clipping

        """

        if not self.cell_nav.borderwidth_right:
            return

        point1 = QPointF(rect.x() + rect.width(), rect.y())
        point2 = QPointF(rect.x() + rect.width(), rect.y() + rect.height())

        width = self.cell_nav.borderwidth_right
        color = self.qcolor_cache[self.cell_nav.border_color_right]

        self._draw_line(point1, point2, width, color, clip_path)

    def paint_above_borders(self, rect: QRectF, clip_path: QPainterPath):
        """Paint lower borders of all above cells

        :param rect: Cell rect of below cell, in which the borders are painted
        :param clip_path: Clip rectangle that is requuired for QtSVG clipping

        """

        for above_key in self.cell_nav.above_keys():
            above_cell_nav = GridCellNavigator(self.grid, above_key)
            if not above_cell_nav.borderwidth_bottom:
                continue

            merge_area = above_cell_nav.merge_area
            if merge_area is None:
                columns = [above_key[1]]
            else:
                _, left, _, right = merge_area
                columns = list(range(left, right + 1))
            above_rect_x = self.grid.columnViewportPosition(columns[0])
            above_rect_width = sum(self.grid.columnWidth(column)
                                   for column in columns)

            point1 = QPointF(above_rect_x, rect.y())
            point2 = QPointF(above_rect_x + above_rect_width, rect.y())

            width = above_cell_nav.borderwidth_bottom
            color = self.qcolor_cache[above_cell_nav.border_color_bottom]

            self._draw_line(point1, point2, width, color, clip_path)

    def paint_left_borders(self, rect: QRectF, clip_path: QPainterPath):
        """Paint right borders of all left cells

        :param rect: Cell rect of right cell, in which the borders are painted
        :param clip_path: Clip rectangle that is requuired for QtSVG clipping

        """

        for left_key in self.cell_nav.left_keys():
            left_cell_nav = GridCellNavigator(self.grid, left_key)
            if not left_cell_nav.borderwidth_right:
                continue

            merge_area = left_cell_nav.merge_area
            if merge_area is None:
                rows = [left_key[0]]
            else:
                top, _, bottom, _ = merge_area
                rows = list(range(top, bottom + 1))
            left_rect_y = self.grid.rowViewportPosition(rows[0])
            left_rect_height = sum(self.grid.rowHeight(row) for row in rows)

            point1 = QPointF(rect.x(), left_rect_y)
            point2 = QPointF(rect.x(), left_rect_y + left_rect_height)

            width = left_cell_nav.borderwidth_right
            color = self.qcolor_cache[left_cell_nav.border_color_right]

            self._draw_line(point1, point2, width, color, clip_path)

    def paint_top_left_edge(self, rect: QRectF, clip_path: QPainterPath):
        """Paints top left edge of the cell

        :param rect: Cell rect of cell, for which the edge is painted
        :param clip_path: Clip rectangle that is requuired for QtSVG clipping

                  top
               TL  |  T
        left ------------ right
               L   |  C
                 bottom

        """

        center = QPointF(rect.x(), rect.y())

        top_left_key = self.cell_nav.above_left_key()
        left_key = self.cell_nav.left_keys()[0]
        top_key = self.cell_nav.above_keys()[0]

        top_left_cell_nav = GridCellNavigator(self.grid, top_left_key)
        left_cell_nav = GridCellNavigator(self.grid, left_key)
        top_cell_nav = GridCellNavigator(self.grid, top_key)

        left_width = top_left_cell_nav.borderwidth_bottom
        right_width = top_cell_nav.borderwidth_bottom
        top_width = top_left_cell_nav.borderwidth_right
        bottom_width = left_cell_nav.borderwidth_right

        left_color = self.qcolor_cache[top_left_cell_nav.border_color_bottom]
        right_color = self.qcolor_cache[top_cell_nav.border_color_bottom]
        top_color = self.qcolor_cache[top_left_cell_nav.border_color_right]
        bottom_color = self.qcolor_cache[left_cell_nav.border_color_right]

        left_x = rect.x() - rect.width()
        right_x = rect.x()
        top_y = rect.y() - rect.height()
        bottom_y = rect.y()

        key = (left_width, right_width, top_width, bottom_width,
               left_color, right_color, top_color, bottom_color,
               left_x, right_x, top_y, bottom_y)

        borders = self.grid.edge_borders_cache[key]

        renderer = CellEdgeRenderer(self.painter, center, borders, rect,
                                    clip_path, self.grid.zoom)
        renderer.paint()

    def paint_top_right_edge(self, rect: QRectF, clip_path: QPainterPath):
        """Paints top right edge of the cell

        :param rect: Cell rect of cell, for which the edge is painted
        :param clip_path: Clip rectangle that is requuired for QtSVG clipping

                  top
                T  |  TR
        left ------------ right
                C  |  R
                 bottom

        """

        center = QPointF(rect.x() + rect.width(), rect.y())

        top_key = self.cell_nav.above_keys()[-1]
        top_right_key = self.cell_nav.above_right_key()

        top_cell_nav = GridCellNavigator(self.grid, top_key)
        top_right_cell_nav = GridCellNavigator(self.grid, top_right_key)

        left_width = top_cell_nav.borderwidth_bottom
        right_width = top_right_cell_nav.borderwidth_bottom
        top_width = top_cell_nav.borderwidth_right
        bottom_width = self.cell_nav.borderwidth_right

        left_color = self.qcolor_cache[top_cell_nav.border_color_bottom]
        right_color = self.qcolor_cache[top_right_cell_nav.border_color_bottom]
        top_color = self.qcolor_cache[top_cell_nav.border_color_right]
        bottom_color = self.qcolor_cache[self.cell_nav.border_color_right]

        left_x = rect.x() + rect.width()
        right_x = rect.x() + 2 * rect.width()
        top_y = rect.y() - rect.height()
        bottom_y = rect.y()

        key = (left_width, right_width, top_width, bottom_width,
               left_color, right_color, top_color, bottom_color,
               left_x, right_x, top_y, bottom_y)

        borders = self.grid.edge_borders_cache[key]

        renderer = CellEdgeRenderer(self.painter, center, borders, rect,
                                    clip_path, self.grid.zoom)
        renderer.paint()

    def paint_bottom_left_edge(self, rect: QRectF, clip_path: QPainterPath):
        """Paints bottom left edge of the cell

        :param rect: Cell rect of cell, for which the edge is painted
        :param clip_path: Clip rectangle that is requuired for QtSVG clipping

                  top
               L   |  C
        left ------------ right
               BL  |  B
                 bottom

        """

        center = QPointF(rect.x(), rect.y() + rect.height())

        left_key = self.cell_nav.left_keys()[-1]
        bottom_left_key = self.cell_nav.below_left_key()

        left_cell_nav = GridCellNavigator(self.grid, left_key)
        bottom_left_cell_nav = GridCellNavigator(self.grid, bottom_left_key)

        left_width = left_cell_nav.borderwidth_bottom
        right_width = self.cell_nav.borderwidth_bottom
        top_width = left_cell_nav.borderwidth_right
        bottom_width = bottom_left_cell_nav.borderwidth_right

        left_color = self.qcolor_cache[left_cell_nav.border_color_bottom]
        right_color = self.qcolor_cache[self.cell_nav.border_color_bottom]
        top_color = self.qcolor_cache[left_cell_nav.border_color_right]
        bottom_color = \
            self.qcolor_cache[bottom_left_cell_nav.border_color_right]

        left_x = rect.x() - rect.width()
        right_x = rect.x()
        top_y = rect.y() + rect.height()
        bottom_y = rect.y() + 2 * rect.height()

        key = (left_width, right_width, top_width, bottom_width,
               left_color, right_color, top_color, bottom_color,
               left_x, right_x, top_y, bottom_y)

        borders = self.grid.edge_borders_cache[key]

        renderer = CellEdgeRenderer(self.painter, center, borders, rect,
                                    clip_path, self.grid.zoom)
        renderer.paint()

    def paint_bottom_right_edge(self, rect: QRectF, clip_path: QPainterPath):
        """Paints bottom right edge of the cell

        :param rect: Cell rect of cell, for which the edge is painted
        :param clip_path: Clip rectangle that is requuired for QtSVG clipping

                 top
               C  |  R
        left ----------- right
               B  |  BR
                bottom

        """

        center = QPointF(rect.x() + rect.width(), rect.y() + rect.height())

        right_key = self.cell_nav.right_keys()[-1]
        bottom_key = self.cell_nav.below_keys()[-1]

        right_cell_nav = GridCellNavigator(self.grid, right_key)
        bottom_cell_nav = GridCellNavigator(self.grid, bottom_key)

        left_width = self.cell_nav.borderwidth_bottom
        right_width = right_cell_nav.borderwidth_bottom
        top_width = self.cell_nav.borderwidth_right
        bottom_width = bottom_cell_nav.borderwidth_right

        left_color = self.qcolor_cache[self.cell_nav.border_color_bottom]
        right_color = self.qcolor_cache[right_cell_nav.border_color_bottom]
        top_color = self.qcolor_cache[self.cell_nav.border_color_right]
        bottom_color = self.qcolor_cache[bottom_cell_nav.border_color_right]

        left_x = rect.x() + rect.width()
        right_x = rect.x() + 2 * rect.width()
        top_y = rect.y() + rect.height()
        bottom_y = rect.y() + 2 * rect.height()

        key = (left_width, right_width, top_width, bottom_width,
               left_color, right_color, top_color, bottom_color,
               left_x, right_x, top_y, bottom_y)

        borders = self.grid.edge_borders_cache[key]

        renderer = CellEdgeRenderer(self.painter, center, borders, rect,
                                    clip_path, self.grid.zoom)
        renderer.paint()

    def paint_borders(self, rect):
        """Paint cell borders"""

        clip_path = QPainterPath()  # Required for clipping in SVG export
        clip_path.addRect(rect)

        self.painter.save()

        self.paint_bottom_border(rect, clip_path)
        self.paint_right_border(rect, clip_path)
        self.paint_above_borders(rect, clip_path)
        self.paint_left_borders(rect, clip_path)

        self.paint_top_left_edge(rect, clip_path)
        self.paint_top_right_edge(rect, clip_path)
        self.paint_bottom_left_edge(rect, clip_path)
        self.paint_bottom_right_edge(rect, clip_path)

        self.painter.restore()

    def paint(self):
        """Paints the cell"""

        rect = QRectF(self.option.rect)

        with painter_save(self.painter):
            self.painter.setClipRect(self.option.rect)

            angle = self.cell_attributes[self.key].angle
            inner_rect = self.inner_rect(rect)

            with painter_rotate(self.painter, inner_rect, angle) as rrect:
                self.paint_content(rrect)

            self.paint_borders(rect)<|MERGE_RESOLUTION|>--- conflicted
+++ resolved
@@ -533,17 +533,6 @@
 
         """
 
-<<<<<<< HEAD
-        try:
-            return self._pen_cache[(width, zoom)]
-        except KeyError:
-            pass
-
-        zoomed_width = round(0.4 + width * zoom)
-=======
-        zoomed_width = max(1, width * zoom)
->>>>>>> 8a4b1597
-
         return QPen(QColor(255, 255, 255, 0), zoomed_width,
                     Qt.SolidLine, Qt.FlatCap, Qt.MiterJoin)
 
