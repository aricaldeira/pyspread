--- conflicted
+++ resolved
@@ -2387,24 +2387,11 @@
         :param index: Index of cell for which borders are drawn
 
         """
-<<<<<<< HEAD
-        try:
-            painter.setRenderHints(QPainter.LosslessImageRendering
-                                   | QPainter.Antialiasing
-                                   | QPainter.TextAntialiasing
-                                   | QPainter.SmoothPixmapTransform)
-        except AttributeError:
-            # Qt <5.13
-            painter.setRenderHints(QPainter.Antialiasing
-                                   | QPainter.TextAntialiasing
-                                   | QPainter.SmoothPixmapTransform)
-=======
 
         painter.setRenderHints(QPainter.RenderHint.LosslessImageRendering
                                | QPainter.RenderHint.Antialiasing
                                | QPainter.RenderHint.TextAntialiasing
                                | QPainter.RenderHint.SmoothPixmapTransform)
->>>>>>> 9481b051
 
         key = index.row(), index.column(), self.grid.table
         renderer = self.cell_attributes[key].renderer
