# -*- coding: utf-8 -*-

# Copyright Martin Manns
# Distributed under the terms of the GNU General Public License

# --------------------------------------------------------------------
# pyspread is free software: you can redistribute it and/or modify
# it under the terms of the GNU General Public License as published by
# the Free Software Foundation, either version 3 of the License, or
# (at your option) any later version.
#
# pyspread is distributed in the hope that it will be useful,
# but WITHOUT ANY WARRANTY; without even the implied warranty of
# MERCHANTABILITY or FITNESS FOR A PARTICULAR PURPOSE.  See the
# GNU General Public License for more details.
#
# You should have received a copy of the GNU General Public License
# along with pyspread.  If not, see <http://www.gnu.org/licenses/>.
# --------------------------------------------------------------------

"""

**Provides**

* :class:`Grid`: QTableView of the main grid
* :class:`GridHeaderView`: QHeaderView for the main grids headers
* :class:`GridTableModel`: QAbstractTableModel linking the view to code_array
  backend
* :class:`GridCellDelegate`: QStyledItemDelegate handling custom painting and
  editors
* :class:`TableChoice`: The TabBar below the main grid

"""

from ast import literal_eval
from contextlib import contextmanager
from io import BytesIO
from typing import Any, Iterable, List, Tuple, Union

import numpy

from PyQt5.QtWidgets \
    import (QTableView, QStyledItemDelegate, QTabBar, QWidget, QMainWindow,
            QStyleOptionViewItem, QApplication, QStyle, QAbstractItemDelegate,
            QHeaderView, QFontDialog, QInputDialog, QLineEdit,
            QAbstractItemView)
from PyQt5.QtGui \
    import (QColor, QBrush, QFont, QPainter, QPalette, QImage, QKeyEvent,
            QTextOption, QAbstractTextDocumentLayout, QTextDocument,
            QWheelEvent, QContextMenuEvent, QTextCursor)
from PyQt5.QtCore \
    import (Qt, QAbstractTableModel, QModelIndex, QVariant, QEvent, QSize,
            QRect, QRectF, QItemSelectionModel, QObject, QAbstractItemModel)

try:
    import matplotlib
    import matplotlib.figure
except ImportError:
    matplotlib = None

try:
    import pyspread.commands as commands
    from pyspread.dialogs import DiscardDataDialog
    from pyspread.grid_renderer import painter_save, CellRenderer
    from pyspread.model.model import (CodeArray, CellAttribute,
                                      DefaultCellAttributeDict)
    from pyspread.lib.attrdict import AttrDict
    from pyspread.lib.selection import Selection
    from pyspread.lib.string_helpers import quote, wrap_text, get_svg_size
    from pyspread.lib.qimage2ndarray import array2qimage
    from pyspread.lib.qimage_svg import QImageSvg
    from pyspread.lib.typechecks import is_svg, check_shape_validity
    from pyspread.menus \
        import (GridContextMenu, TableChoiceContextMenu,
                HorizontalHeaderContextMenu, VerticalHeaderContextMenu)
    from pyspread.widgets import CellButton
except ImportError:
    import commands
    from dialogs import DiscardDataDialog
    from grid_renderer import painter_save, CellRenderer
    from model.model import CodeArray, CellAttribute, DefaultCellAttributeDict
    from lib.attrdict import AttrDict
    from lib.selection import Selection
    from lib.string_helpers import quote, wrap_text, get_svg_size
    from lib.qimage2ndarray import array2qimage
    from lib.qimage_svg import QImageSvg
    from lib.typechecks import is_svg, check_shape_validity
    from menus \
        import (GridContextMenu, TableChoiceContextMenu,
                HorizontalHeaderContextMenu, VerticalHeaderContextMenu)
    from widgets import CellButton


class Grid(QTableView):
    """The main grid of pyspread"""

    def __init__(self, main_window: QMainWindow, model=None):
        """
        :param main_window: Application main window
        :param model: GridTableModel for grid

        """

        super().__init__()

        self.main_window = main_window

        shape = main_window.settings.shape

        if model is None:
            self.model = GridTableModel(main_window, shape)
        else:
            self.model = model

        self.setModel(self.model)

        self.table_choice = TableChoice(self, shape[2])

        self.widget_indices = []  # Store each index with an indexWidget here

        # Signals
        self.model.dataChanged.connect(self.on_data_changed)
        self.selectionModel().currentChanged.connect(self.on_current_changed)
        self.selectionModel().selectionChanged.connect(
            self.on_selection_changed)

        widgets = self.main_window.widgets
        widgets.text_color_button.colorChanged.connect(self.on_text_color)
        widgets.background_color_button.colorChanged.connect(
            self.on_background_color)
        widgets.line_color_button.colorChanged.connect(self.on_line_color)
        widgets.font_combo.fontChanged.connect(self.on_font)
        widgets.font_size_combo.fontSizeChanged.connect(self.on_font_size)

        self.setHorizontalHeader(GridHeaderView(Qt.Horizontal, self))
        self.setVerticalHeader(GridHeaderView(Qt.Vertical, self))

        self.verticalHeader().setDefaultSectionSize(
            self.main_window.settings.default_row_height)
        self.horizontalHeader().setDefaultSectionSize(
            self.main_window.settings.default_column_width)

        self.verticalHeader().setMinimumSectionSize(0)
        self.horizontalHeader().setMinimumSectionSize(0)

        # Palette adjustment for cases in  which the Base color is not white
        palette = self.palette()
        palette.setColor(QPalette.Base,
                         QColor(*DefaultCellAttributeDict().bgcolor))
        self.setPalette(palette)

        self.setCornerButtonEnabled(False)

        self._zoom = 1.0  # Initial zoom level for the grid

        self.current_selection_mode_start = None
        self.selection_mode_exiting = False  # True only during exit

        self.verticalHeader().sectionResized.connect(self.on_row_resized)
        self.horizontalHeader().sectionResized.connect(self.on_column_resized)

        self.setShowGrid(False)

        self.delegate = GridCellDelegate(main_window, self,
                                         self.model.code_array)
        self.setItemDelegate(self.delegate)

        # Select upper left cell because initial selection behaves strange
        self.reset_selection()

        # Locking states for operations by undo and redo operations
        self.__undo_resizing_row = False
        self.__undo_resizing_column = False

        # Initially, select top left cell on table 0
        self.current = 0, 0, 0

        # Store initial viewport
        self.table_scrolls = {0: (self.verticalScrollBar().value(),
                                  self.horizontalScrollBar().value())}

    @contextmanager
    def undo_resizing_row(self):
        """Sets self.__undo_resizing_row to True for context"""

        self.__undo_resizing_row = True
        yield
        self.__undo_resizing_row = False

    @contextmanager
    def undo_resizing_column(self):
        """Sets self.__undo_resizing_column to True for context"""

        self.__undo_resizing_column = True
        yield
        self.__undo_resizing_column = False

    @property
    def row(self) -> int:
        """Current row"""

        return self.currentIndex().row()

    @row.setter
    def row(self, value: int):
        """Sets current row to value

        :param value: Row to be made current

        """

        self.current = value, self.column

    @property
    def column(self) -> int:
        """Current column"""

        return self.currentIndex().column()

    @column.setter
    def column(self, value: int):
        """Sets current column to value

        :param value: Column to be made current

        """

        self.current = self.row, value

    @property
    def table(self) -> int:
        """Current table"""

        return self.table_choice.table

    @table.setter
    def table(self, value: int):
        """Sets current table

        :param value: Table to be made current

        """

        if 0 <= value < self.model.shape[2]:
            self.table_choice.table = value

    @property
    def current(self) -> Tuple[int, int, int]:
        """Tuple of row, column, table of the current index"""

        return self.row, self.column, self.table

    @current.setter
    def current(self, value: Union[Tuple[int, int, int], Tuple[int, int]]):
        """Sets the current index to row, column and if given table

        :param value: Key of cell to be made current

        """

        if len(value) not in (2, 3):
            msg = "Current cell must be defined with a tuple " + \
                  "(row, column) or (rol, column, table)."
            raise ValueError(msg)

        row, column, *table_list = value

        if not 0 <= row < self.model.shape[0]:
            row = self.row

        if not 0 <= column < self.model.shape[1]:
            column = self.column

        if table_list:
            self.table = table_list[0]

        index = self.model.index(row, column, QModelIndex())
        self.setCurrentIndex(index)

    @property
    def row_heights(self) -> List[Tuple[int, float]]:
        """Returns list of tuples (row_index, row height) for current table"""

        row_heights = self.model.code_array.row_heights
        return [(row, row_heights[row, tab]) for row, tab in row_heights
                if tab == self.table]

    @property
    def column_widths(self) -> List[Tuple[int, float]]:
        """Returns list of tuples (col_index, col_width) for current table"""

        col_widths = self.model.code_array.col_widths
        return [(col, col_widths[col, tab]) for col, tab in col_widths
                if tab == self.table]

    @property
    def selection(self) -> Selection:
        """Pyspread selection based on self's QSelectionModel"""

        if len(self.selected_idx) == 1:
            # Return current cell selection to get accurate results
<<<<<<< HEAD
            current = tuple(self.current[:2])
            return Selection([], [], [], [], [current])

        selection = self.selectionModel().selection()
=======
            current = tuple(self.main_window.focused_grid.current[:2])
            return Selection([], [], [], [], [current])

        selection = self.main_window.focused_grid.selectionModel().selection()
>>>>>>> d8e63362

        block_top_left = []
        block_bottom_right = []
        cells = []

        # Selection are made of selection ranges that we call span

        for span in selection:
            top, bottom = span.top(), span.bottom()
            left, right = span.left(), span.right()

            # If the span is a single cell then append it
            if top == bottom and left == right:
                cells.append((top, right))
            else:
                # Otherwise append a block
                block_top_left.append((top, left))
                block_bottom_right.append((bottom, right))

        return Selection(block_top_left, block_bottom_right, [], [], cells)

    @property
    def selected_idx(self) -> List[QModelIndex]:
        """Currently selected indices"""

        return self.main_window.focused_grid.selectionModel().selectedIndexes()

    @property
    def zoom(self) -> float:
        """Returns zoom level"""

        return self._zoom

    @zoom.setter
    def zoom(self, zoom: float):
        """Updates _zoom property and zoom visualization of the grid

        Does nothing if not between minimum and maximum of settings.zoom_levels

        :param zoom: Zoom level to be set

        """

        zoom_levels = self.main_window.settings.zoom_levels
        if min(zoom_levels) <= zoom <= max(zoom_levels):
            self._zoom = zoom
            self.update_zoom()

    @property
    def selection_mode(self) -> bool:
        """In selection mode, cells cannot be edited"""

        return self.editTriggers() == QAbstractItemView.NoEditTriggers

    @selection_mode.setter
    def selection_mode(self, on: bool):
        """Sets or unsets selection mode

        In selection mode, cells cannot be edited.
        This triggers the selection_mode icon in the statusbar.

        :param on: If True, selection mode is set, if False unset

        """

        if on:
            self.current_selection_mode_start = tuple(self.current)
            self.setEditTriggers(QAbstractItemView.NoEditTriggers)
            self.main_window.selection_mode_widget.show()
        else:
            self.selection_mode_exiting = True
            if self.current_selection_mode_start is not None:
                self.current = self.current_selection_mode_start
                self.current_selection_mode_start = None
            self.setEditTriggers(QAbstractItemView.DoubleClicked
                                 | QAbstractItemView.EditKeyPressed
                                 | QAbstractItemView.AnyKeyPressed)
            self.selection_mode_exiting = False
            self.main_window.selection_mode_widget.hide()

    def set_selection_mode(self, value=True):
        """Setter for selection mode

        :param value: If True, selection mode is set, if False unset

        """

        self.selection_mode = value

    # Overrides

    def closeEditor(self, editor: QWidget,
                    hint: QAbstractItemDelegate.EndEditHint):
        """Overrides QTableView.closeEditor

        Changes to overridden behavior:
         * Data is submitted when a cell is changed without pressing <Enter>
           e.g. by mouse click or arrow keys.

        :param editor: Editor to be closed
        :param hint: Hint to be overridden if == `QAbstractItemDelegate.NoHint`

        """

        if hint == QAbstractItemDelegate.NoHint:
            hint = QAbstractItemDelegate.SubmitModelCache

        super().closeEditor(editor, hint)

    def keyPressEvent(self, event: QKeyEvent):
        """Overrides QTableView.keyPressEvent

        Changes to overridden behavior:
         * If Shift is pressed, the cell in the next column is selected.
         * If Shift is not pressed, the cell in the next row is selected.

        :param event: Key event

        """

        if event.key() in (Qt.Key_Enter, Qt.Key_Return):
            if self.selection_mode:
                # Return exits selection mode
                self.selection_mode = False
                self.main_window.entry_line.setFocus()
            elif event.modifiers() & Qt.ShiftModifier:
                self.current = self.row, self.column + 1
            else:
                self.current = self.row + 1, self.column
        elif event.key() == Qt.Key_Delete:
            self.main_window.workflows.delete()
        elif (event.key() == Qt.Key_Escape
              and self.editTriggers() == QAbstractItemView.NoEditTriggers):
            # Leave cell selection mode
            self.selection_mode = False
        else:
            super().keyPressEvent(event)

    def wheelEvent(self, event: QWheelEvent):
        """Overrides mouse wheel event handler

        :param event: Mouse wheel event

        """

        modifiers = QApplication.keyboardModifiers()
        if modifiers == Qt.ControlModifier:
            if event.angleDelta().y() > 0:
                self.on_zoom_in()
            else:
                self.on_zoom_out()
        else:
            super().wheelEvent(event)

    def contextMenuEvent(self, event: QContextMenuEvent):
        """Overrides contextMenuEvent to install GridContextMenu

        :param event: Context menu event

        """

        menu = GridContextMenu(self.main_window.main_window_actions)
        menu.exec_(self.mapToGlobal(event.pos()))

    # Helpers

    def reset_selection(self):
        """Select upper left cell"""

        self.setSelection(QRect(1, 1, 1, 1), QItemSelectionModel.Select)

    def gui_update(self):
        """Emits gui update signal"""

        attributes = self.model.code_array.cell_attributes[self.current]
        self.main_window.gui_update.emit(attributes)

    def adjust_size(self):
        """Adjusts size to header maxima"""

        w = self.horizontalHeader().length() + self.verticalHeader().width()
        h = self.verticalHeader().length() + self.horizontalHeader().height()
        self.resize(w, h)

    def _selected_idx_to_str(self, selected_idx: Iterable[QModelIndex]) -> str:
        """Converts selected_idx to string with cell indices

        :param selected_idx: Indices of selected cells

        """

        return ", ".join(str(self.model.current(idx)) for idx in selected_idx)

    def update_zoom(self):
        """Updates the zoom level visualization to the current zoom factor"""

        self.verticalHeader().update_zoom()
        self.horizontalHeader().update_zoom()

    def has_selection(self) -> bool:
        """Returns True if more than one cell is selected, else False

        This method handles spanned/merged cells. One single cell that is
        selected is considered as no cell being selected.

        """

        cell_attributes = self.model.code_array.cell_attributes
        merge_area = cell_attributes[self.current].merge_area

        if merge_area is None:
            merge_sel = Selection([], [], [], [], [])
        else:
            top, left, bottom, right = merge_area
            merge_sel = Selection([(top, left)], [(bottom, right)], [], [], [])

        return not(self.selection.single_cell_selected()
                   or merge_sel.get_bbox() == self.selection.get_bbox())

    # Event handlers

    def on_data_changed(self):
        """Event handler for data changes"""

        code = self.model.code_array(self.current)

        self.main_window.entry_line.setPlainText(code)

        if not self.main_window.settings.changed_since_save:
            self.main_window.settings.changed_since_save = True
            main_window_title = "* " + self.main_window.windowTitle()
            self.main_window.setWindowTitle(main_window_title)

    def on_current_changed(self, *_: Any):
        """Event handler for change of current cell"""

        if self.selection_mode_exiting:
            # Do not update entry_line to preserve selection
            return

        if self.selection_mode:
            cursor = self.main_window.entry_line.textCursor()
            text_anchor = cursor.anchor()
            text_position = cursor.position()
            if QApplication.queryKeyboardModifiers() == Qt.MetaModifier:
                text = self.selection.get_absolute_access_string(
                    self.model.shape, self.table)
            else:
                text = self.selection.get_relative_access_string(
                    self.model.shape, self.current_selection_mode_start)

            self.main_window.entry_line.insertPlainText(text)
            cursor.setPosition(min(text_anchor, text_position))
            cursor.setPosition(min(text_anchor, text_position) + len(text),
                               QTextCursor.KeepAnchor)
            self.main_window.entry_line.setTextCursor(cursor)
        else:
            code = self.model.code_array(self.current)
            self.main_window.entry_line.setPlainText(code)
            self.gui_update()

<<<<<<< HEAD
        if self.selection_mode_exiting:
            # Do not update entry_line to preserve selection
            return

        if self.selection_mode:
            cursor = self.main_window.entry_line.textCursor()
            text_anchor = cursor.anchor()
            text_position = cursor.position()
            if QApplication.queryKeyboardModifiers() == Qt.MetaModifier:
                text = self.selection.get_absolute_access_string(
                    self.model.shape, self.table)
            else:
                text = self.selection.get_relative_access_string(
                    self.model.shape, self.current_selection_mode_start)

            self.main_window.entry_line.insertPlainText(text)
            cursor.setPosition(min(text_anchor, text_position))
            cursor.setPosition(min(text_anchor, text_position) + len(text),
                               QTextCursor.KeepAnchor)
            self.main_window.entry_line.setTextCursor(cursor)
        else:
            code = self.model.code_array(self.current)
            self.main_window.entry_line.setPlainText(code)
            self.gui_update()
=======
    def on_selection_changed(self):
        """Selection changed event handler"""

        try:
            bbox = self.selection.get_bbox()
        except AttributeError:
            return

        if bbox[0] != bbox[1]:
            selected_cell_gen = self.selection.cell_generator(self.model.shape,
                                                              self.table)
            cell_list = list(selected_cell_gen)
            msg = "Selection: {} cells".format(len(cell_list))

            if self.main_window.settings.show_statusbar_sum:
                res_gen = (self.model.code_array[key] for key in cell_list)
                sum_list = [res for res in res_gen if res is not None]
                msg_tpl = "     " + "     ".join(["Σ={}", "max={}", "min={}"])
                if sum_list:
                    try:
                        msg += msg_tpl.format(sum(sum_list),
                                              max(sum_list), min(sum_list))
                    except Exception:
                        pass

            self.main_window.statusBar().showMessage(msg)
        else:
            self.main_window.statusBar().clearMessage()
>>>>>>> d8e63362

    def on_row_resized(self, row: int, old_height: float, new_height: float):
        """Row resized event handler

        :param row: Row that is resized
        :param old_height: Row height before resizing
        :param new_height: Row height after resizing

        """

        if self.__undo_resizing_row:  # Resize from undo or redo command
            return

        (top, _), (bottom, _) = self.selection.get_grid_bbox(self.model.shape)
        if bottom - top > 1 and top <= row <= bottom:
            rows = list(range(top, bottom + 1))
        else:
            rows = [row]

        description = "Resize rows {} to {}".format(rows, new_height)
        command = commands.SetRowsHeight(self, rows, self.table, old_height,
                                         new_height, description)
        self.main_window.undo_stack.push(command)

    def on_column_resized(self, column: int, old_width: float,
                          new_width: float):
        """Column resized event handler

        :param row: Column that is resized
        :param old_width: Column width before resizing
        :param new_width: Column width after resizing

        """

        if self.__undo_resizing_column:  # Resize from undo or redo command
            return

        (_, left), (_, right) = self.selection.get_grid_bbox(self.model.shape)
        if right - left > 1 and left <= column <= right:
            columns = list(range(left, right + 1))
        else:
            columns = [column]

        description = "Resize columns {} to {}".format(columns, new_width)
        command = commands.SetColumnsWidth(self, columns, self.table,
                                           old_width, new_width, description)
        self.main_window.undo_stack.push(command)

    def on_zoom_in(self):
        """Zoom in event handler"""

        zoom_levels = self.main_window.settings.zoom_levels
        larger_zoom_levels = [zl for zl in zoom_levels if zl > self.zoom]
        if larger_zoom_levels:
            self.zoom = min(larger_zoom_levels)

    def on_zoom_out(self):
        """Zoom out event handler"""

        zoom_levels = self.main_window.settings.zoom_levels
        smaller_zoom_levels = [zl for zl in zoom_levels if zl < self.zoom]
        if smaller_zoom_levels:
            self.zoom = max(smaller_zoom_levels)

    def on_zoom_1(self):
        """Sets zoom level ot 1.0"""

        self.zoom = 1.0

    def _refresh_frozen_cell(self, key: Tuple[int, int, int]):
        """Refreshes the frozen cell key

        Does neither emit dataChanged nor clear _attr_cache or _table_cache.

        :param key: Key of cell to be refreshed

        """

        if self.model.code_array.cell_attributes[key].frozen:
            code = self.model.code_array(key)
            result = self.model.code_array._eval_cell(key, code)
            self.model.code_array.frozen_cache[repr(key)] = result

    def refresh_frozen_cells(self):
        """Refreshes all frozen cells"""

        frozen_cache = self.model.code_array.frozen_cache
        cell_attributes = self.model.code_array.cell_attributes

        for repr_key in frozen_cache:
            key = literal_eval(repr_key)
            self._refresh_frozen_cell(key)

        cell_attributes._attr_cache.clear()
        cell_attributes._table_cache.clear()
        self.model.code_array.result_cache.clear()
        self.model.dataChanged.emit(QModelIndex(), QModelIndex())

    def refresh_selected_frozen_cells(self):
        """Refreshes selected frozen cells"""

        for idx in self.selected_idx:
            self._refresh_frozen_cell((idx.row(), idx.column(), self.table))

        self.model.code_array.cell_attributes._attr_cache.clear()
        self.model.code_array.cell_attributes._table_cache.clear()
        self.model.dataChanged.emit(QModelIndex(), QModelIndex())

    def on_show_frozen_pressed(self, toggled: bool):
        """Show frozen cells event handler

        :param toggled: Toggle state

        """

        self.main_window.settings.show_frozen = toggled

    def on_font_dialog(self):
        """Font dialog event handler"""

        # Determine currently active font as dialog preset
        font = self.model.font(self.current)
        font, ok = QFontDialog().getFont(font, self.main_window)
        if ok:
            attr_dict = AttrDict()
            attr_dict.textfont = font.family()
            attr_dict.pointsize = font.pointSizeF()
            attr_dict.fontweight = font.weight()
            attr_dict.fontstyle = font.style()
            attr_dict.underline = font.underline()
            attr_dict.strikethrough = font.strikeOut()
            attr = CellAttribute(self.selection, self.table, attr_dict)
            idx_string = self._selected_idx_to_str(self.selected_idx)
            description = "Set font {} for indices {}".format(font, idx_string)
            command = commands.SetCellFormat(attr, self.model,
                                             self.currentIndex(),
                                             self.selected_idx, description)
            self.main_window.undo_stack.push(command)

    def on_font(self):
        """Font change event handler"""

        font = self.main_window.widgets.font_combo.font
        attr_dict = AttrDict([("textfont", font)])
        attr = CellAttribute(self.selection, self.table, attr_dict)
        idx_string = self._selected_idx_to_str(self.selected_idx)
        description = "Set font {} for indices {}".format(font, idx_string)
        command = commands.SetCellFormat(attr, self.model, self.currentIndex(),
                                         self.selected_idx, description)
        self.main_window.undo_stack.push(command)

    def on_font_size(self):
        """Font size change event handler"""

        size = self.main_window.widgets.font_size_combo.size
        attr_dict = AttrDict([("pointsize", size)])
        attr = CellAttribute(self.selection, self.table, attr_dict)
        idx_string = self._selected_idx_to_str(self.selected_idx)
        description = "Set font size {} for cells {}".format(size, idx_string)
        command = commands.SetCellFormat(attr, self.model, self.currentIndex(),
                                         self.selected_idx, description)
        self.main_window.undo_stack.push(command)

    def on_bold_pressed(self, toggled: bool):
        """Bold button pressed event handler

        :param toggled: Toggle state

        """

        fontweight = QFont.Bold if toggled else QFont.Normal
        attr_dict = AttrDict([("fontweight", fontweight)])
        attr = CellAttribute(self.selection, self.table, attr_dict)
        idx_string = self._selected_idx_to_str(self.selected_idx)
        description = "Set font weight {} for cells {}".format(fontweight,
                                                               idx_string)
        command = commands.SetCellFormat(attr, self.model, self.currentIndex(),
                                         self.selected_idx, description)
        self.main_window.undo_stack.push(command)

    def on_italics_pressed(self, toggled: bool):
        """Italics button pressed event handler

        :param toggled: Toggle state

        """

        fontstyle = QFont.StyleItalic if toggled else QFont.StyleNormal
        attr_dict = AttrDict([("fontstyle", fontstyle)])
        attr = CellAttribute(self.selection, self.table, attr_dict)
        idx_string = self._selected_idx_to_str(self.selected_idx)
        description = "Set font style {} for cells {}".format(fontstyle,
                                                              idx_string)
        command = commands.SetCellFormat(attr, self.model, self.currentIndex(),
                                         self.selected_idx, description)
        self.main_window.undo_stack.push(command)

    def on_underline_pressed(self, toggled: bool):
        """Underline button pressed event handler

        :param toggled: Toggle state

        """

        attr_dict = AttrDict([("underline", toggled)])
        attr = CellAttribute(self.selection, self.table, attr_dict)
        idx_string = self._selected_idx_to_str(self.selected_idx)
        description = "Set font underline {} for cells {}".format(toggled,
                                                                  idx_string)
        command = commands.SetCellFormat(attr, self.model, self.currentIndex(),
                                         self.selected_idx, description)
        self.main_window.undo_stack.push(command)

    def on_strikethrough_pressed(self, toggled: bool):
        """Strikethrough button pressed event handler

        :param toggled: Toggle state

        """

        attr_dict = AttrDict([("strikethrough", toggled)])
        attr = CellAttribute(self.selection, self.table, attr_dict)
        idx_string = self._selected_idx_to_str(self.selected_idx)
        description_tpl = "Set font strikethrough {} for cells {}"
        description = description_tpl.format(toggled, idx_string)
        command = commands.SetCellFormat(attr, self.model, self.currentIndex(),
                                         self.selected_idx, description)
        self.main_window.undo_stack.push(command)

    def on_text_renderer_pressed(self, toggled: bool):
        """Text renderer button pressed event handler

        :param toggled: Toggle state

        """

        attr_dict = AttrDict([("renderer", "text")])
        attr = CellAttribute(self.selection, self.table, attr_dict)
        idx_string = self._selected_idx_to_str(self.selected_idx)
        description = "Set text renderer for cells {}".format(idx_string)
        entry_line = self.main_window.entry_line
        document = entry_line.document()

        # Disable highlighter to speed things up
        highlighter_limit = self.main_window.settings.highlighter_limit
        if len(document.toRawText()) > highlighter_limit:
            document = None

        command = commands.SetCellRenderer(attr, self.model, entry_line,
                                           document, self.currentIndex(),
                                           self.selected_idx, description)
        self.main_window.undo_stack.push(command)

    def on_image_renderer_pressed(self, toggled: bool):
        """Image renderer button pressed event handler

        :param toggled: Toggle state

        """

        attr_dict = AttrDict([("renderer", "image")])
        attr = CellAttribute(self.selection, self.table, attr_dict)
        idx_string = self._selected_idx_to_str(self.selected_idx)
        description = "Set image renderer for cells {}".format(idx_string)
        entry_line = self.main_window.entry_line
        command = commands.SetCellRenderer(attr, self.model, entry_line, None,
                                           self.currentIndex(),
                                           self.selected_idx, description)
        self.main_window.undo_stack.push(command)

    def on_markup_renderer_pressed(self, toggled: bool):
        """Markup renderer button pressed event handler

        :param toggled: Toggle state

        """

        attr_dict = AttrDict([("renderer", "markup")])
        attr = CellAttribute(self.selection, self.table, attr_dict)
        idx_string = self._selected_idx_to_str(self.selected_idx)
        description = "Set markup renderer for cells {}".format(idx_string)
        entry_line = self.main_window.entry_line
        document = entry_line.document()

        # Disable highlighter to speed things up
        highlighter_limit = self.main_window.settings.highlighter_limit
        if len(document.toRawText()) > highlighter_limit:
            document = None

        command = commands.SetCellRenderer(attr, self.model, entry_line,
                                           document, self.currentIndex(),
                                           self.selected_idx, description)
        self.main_window.undo_stack.push(command)

    def on_matplotlib_renderer_pressed(self, toggled: bool):
        """Matplotlib renderer button pressed event handler

        :param toggled: Toggle state

        """

        attr_dict = AttrDict([("renderer", "matplotlib")])
        attr = CellAttribute(self.selection, self.table, attr_dict)
        idx_string = self._selected_idx_to_str(self.selected_idx)
        description = "Set matplotlib renderer for cells {}".format(idx_string)
        entry_line = self.main_window.entry_line
        document = entry_line.document()

        # Disable highlighter to speed things up
        highlighter_limit = self.main_window.settings.highlighter_limit
        if len(document.toRawText()) > highlighter_limit:
            document = None

        command = commands.SetCellRenderer(attr, self.model, entry_line,
                                           document, self.currentIndex(),
                                           self.selected_idx, description)
        self.main_window.undo_stack.push(command)

    def on_lock_pressed(self, toggled: bool):
        """Lock button pressed event handler

        :param toggled: Toggle state

        """

        attr_dict = AttrDict([("locked", toggled)])
        attr = CellAttribute(self.selection, self.table, attr_dict)
        idx_string = self._selected_idx_to_str(self.selected_idx)
        description = "Set locked state to {} for cells {}".format(toggled,
                                                                   idx_string)
        command = commands.SetCellFormat(attr, self.model, self.currentIndex(),
                                         self.selected_idx, description)
        self.main_window.undo_stack.push(command)

    def on_rotate_0(self, toggled: bool):
        """Set cell rotation to 0° left button pressed event handler

        :param toggled: Toggle state

        """

        attr_dict = AttrDict([("angle", 0.0)])
        attr = CellAttribute(self.selection, self.table, attr_dict)
        idx_string = self._selected_idx_to_str(self.selected_idx)
        description = "Set cell rotation to 0° for cells {}".format(idx_string)
        command = commands.SetCellTextAlignment(attr, self.model,
                                                self.currentIndex(),
                                                self.selected_idx, description)
        self.main_window.undo_stack.push(command)

    def on_rotate_90(self, toggled: bool):
        """Set cell rotation to 90° left button pressed event handler

        :param toggled: Toggle state

        """

        attr_dict = AttrDict([("angle", 90.0)])
        attr = CellAttribute(self.selection, self.table, attr_dict)
        idx_string = self._selected_idx_to_str(self.selected_idx)
        description_tpl = "Set cell rotation to 90° for cells {}"
        description = description_tpl.format(idx_string)
        command = commands.SetCellTextAlignment(attr, self.model,
                                                self.currentIndex(),
                                                self.selected_idx, description)
        self.main_window.undo_stack.push(command)

    def on_rotate_180(self, toggled: bool):
        """Set cell rotation to 180° left button pressed event handler

        :param toggled: Toggle state

        """

        attr_dict = AttrDict([("angle", 180.0)])
        attr = CellAttribute(self.selection, self.table, attr_dict)
        idx_string = self._selected_idx_to_str(self.selected_idx)
        description_tpl = "Set cell rotation to 180° for cells {}"
        description = description_tpl.format(idx_string)
        command = commands.SetCellTextAlignment(attr, self.model,
                                                self.currentIndex(),
                                                self.selected_idx, description)
        self.main_window.undo_stack.push(command)

    def on_rotate_270(self, toggled: bool):
        """Set cell rotation to 270° left button pressed event handler

        :param toggled: Toggle state

        """

        attr_dict = AttrDict([("angle", 270.0)])
        attr = CellAttribute(self.selection, self.table, attr_dict)
        idx_string = self._selected_idx_to_str(self.selected_idx)
        description_tpl = "Set cell rotation to 270° for cells {}"
        description = description_tpl.format(idx_string)
        command = commands.SetCellTextAlignment(attr, self.model,
                                                self.currentIndex(),
                                                self.selected_idx, description)
        self.main_window.undo_stack.push(command)

    def on_justify_left(self, toggled: bool):
        """Justify left button pressed event handler

        :param toggled: Toggle state

        """

        attr_dict = AttrDict([("justification", "justify_left")])
        attr = CellAttribute(self.selection, self.table, attr_dict)
        idx_string = self._selected_idx_to_str(self.selected_idx)
        description = "Justify cells {} left".format(idx_string)
        command = commands.SetCellTextAlignment(attr, self.model,
                                                self.currentIndex(),
                                                self.selected_idx, description)
        self.main_window.undo_stack.push(command)

    def on_justify_fill(self, toggled: bool):
        """Justify fill button pressed event handler

        :param toggled: Toggle state

        """

        attr_dict = AttrDict([("justification", "justify_fill")])
        attr = CellAttribute(self.selection, self.table, attr_dict)
        idx_string = self._selected_idx_to_str(self.selected_idx)
        description = "Justify cells {} filled".format(idx_string)
        command = commands.SetCellTextAlignment(attr, self.model,
                                                self.currentIndex(),
                                                self.selected_idx, description)
        self.main_window.undo_stack.push(command)

    def on_justify_center(self, toggled: bool):
        """Justify center button pressed event handler

        :param toggled: Toggle state

        """

        attr_dict = AttrDict([("justification", "justify_center")])
        attr = CellAttribute(self.selection, self.table, attr_dict)
        idx_string = self._selected_idx_to_str(self.selected_idx)
        description = "Justify cells {} centered".format(idx_string)
        command = commands.SetCellTextAlignment(attr, self.model,
                                                self.currentIndex(),
                                                self.selected_idx, description)
        self.main_window.undo_stack.push(command)

    def on_justify_right(self, toggled: bool):
        """Justify right button pressed event handler

        :param toggled: Toggle state

        """

        attr_dict = AttrDict([("justification", "justify_right")])
        attr = CellAttribute(self.selection, self.table, attr_dict)
        idx_string = self._selected_idx_to_str(self.selected_idx)
        description = "Justify cells {} right".format(idx_string)
        command = commands.SetCellTextAlignment(attr, self.model,
                                                self.currentIndex(),
                                                self.selected_idx, description)
        self.main_window.undo_stack.push(command)

    def on_align_top(self, toggled: bool):
        """Align top button pressed event handler

        :param toggled: Toggle state

        """

        attr_dict = AttrDict([("vertical_align", "align_top")])
        attr = CellAttribute(self.selection, self.table, attr_dict)
        idx_string = self._selected_idx_to_str(self.selected_idx)
        description = "Align cells {} to top".format(idx_string)
        command = commands.SetCellTextAlignment(attr, self.model,
                                                self.currentIndex(),
                                                self.selected_idx, description)
        self.main_window.undo_stack.push(command)

    def on_align_middle(self, toggled: bool):
        """Align centere button pressed event handler

        :param toggled: Toggle state

        """

        attr_dict = AttrDict([("vertical_align", "align_center")])
        attr = CellAttribute(self.selection, self.table, attr_dict)
        idx_string = self._selected_idx_to_str(self.selected_idx)
        description = "Align cells {} to center".format(idx_string)
        command = commands.SetCellTextAlignment(attr, self.model,
                                                self.currentIndex(),
                                                self.selected_idx, description)
        self.main_window.undo_stack.push(command)

    def on_align_bottom(self, toggled: bool):
        """Align bottom button pressed event handler

        :param toggled: Toggle state

        """

        attr_dict = AttrDict([("vertical_align", "align_bottom")])
        attr = CellAttribute(self.selection, self.table, attr_dict)
        idx_string = self._selected_idx_to_str(self.selected_idx)
        description = "Align cells {} to bottom".format(idx_string)
        command = commands.SetCellTextAlignment(attr, self.model,
                                                self.currentIndex(),
                                                self.selected_idx, description)
        self.main_window.undo_stack.push(command)

    def on_border_choice(self, event: QEvent):
        """Border choice style event handler

        :param event: Any event

        """

        self.main_window.settings.border_choice = self.sender().text()
        self.gui_update()

    def on_text_color(self):
        """Text color change event handler"""

        text_color = self.main_window.widgets.text_color_button.color
        text_color_rgb = text_color.getRgb()
        attr_dict = AttrDict([("textcolor", text_color_rgb)])
        attr = CellAttribute(self.selection, self.table, attr_dict)
        idx_string = self._selected_idx_to_str(self.selected_idx)
        description_tpl = "Set text color to {} for cells {}"
        description = description_tpl.format(text_color_rgb, idx_string)
        command = commands.SetCellFormat(attr, self.model, self.currentIndex(),
                                         self.selected_idx, description)
        self.main_window.undo_stack.push(command)

    def on_line_color(self):
        """Line color change event handler"""

        border_choice = self.main_window.settings.border_choice
        bottom_selection = \
            self.selection.get_bottom_borders_selection(border_choice)
        right_selection = \
            self.selection.get_right_borders_selection(border_choice)

        line_color = self.main_window.widgets.line_color_button.color
        line_color_rgb = line_color.getRgb()

        attr_dict_bottom = AttrDict([("bordercolor_bottom", line_color_rgb)])
        attr_bottom = CellAttribute(bottom_selection, self.table,
                                    attr_dict_bottom)
        attr_dict_right = AttrDict([("bordercolor_right", line_color_rgb)])
        attr_right = CellAttribute(right_selection, self.table,
                                   attr_dict_right)
        idx_string = self._selected_idx_to_str(self.selected_idx)
        description_tpl = "Set line color {} for cells {}"
        description = description_tpl.format(line_color_rgb, idx_string)
        command = commands.SetCellFormat(attr_bottom, self.model,
                                         self.currentIndex(),
                                         self.selected_idx, description)
        self.main_window.undo_stack.push(command)
        command = commands.SetCellFormat(attr_right, self.model,
                                         self.currentIndex(),
                                         self.selected_idx, description)
        self.main_window.undo_stack.push(command)

    def on_background_color(self):
        """Background color change event handler"""

        bg_color = self.main_window.widgets.background_color_button.color
        bg_color_rgb = bg_color.getRgb()
        self.gui_update()

        attr_dict = AttrDict([("bgcolor", bg_color_rgb)])
        attr = CellAttribute(self.selection, self.table, attr_dict)
        idx_string = self._selected_idx_to_str(self.selected_idx)
        description_tpl = "Set cell background color to {} for cells {}"
        description = description_tpl.format(bg_color_rgb, idx_string)
        command = commands.SetCellFormat(attr, self.model, self.currentIndex(),
                                         self.selected_idx, description)
        self.main_window.undo_stack.push(command)

    def on_borderwidth(self):
        """Border width change event handler"""

        width = int(self.sender().text().split()[-1])

        border_choice = self.main_window.settings.border_choice
        bottom_selection = \
            self.selection.get_bottom_borders_selection(border_choice)
        right_selection = \
            self.selection.get_right_borders_selection(border_choice)

        attr_dict_bottom = AttrDict([("borderwidth_bottom", width)])
        attr_bottom = CellAttribute(bottom_selection, self.table,
                                    attr_dict_bottom)
        attr_dict_right = AttrDict([("borderwidth_right", width)])
        attr_right = CellAttribute(right_selection, self.table,
                                   attr_dict_right)

        idx_string = self._selected_idx_to_str(self.selected_idx)
        description_tpl = "Set border width to {} for cells {}"
        description = description_tpl.format(width, idx_string)
        command = commands.SetCellFormat(attr_bottom, self.model,
                                         self.currentIndex(),
                                         self.selected_idx, description)
        self.main_window.undo_stack.push(command)
        command = commands.SetCellFormat(attr_right, self.model,
                                         self.currentIndex(),
                                         self.selected_idx, description)
        self.main_window.undo_stack.push(command)

    def update_cell_spans(self):
        """Update cell spans from model data"""

        self.clearSpans()

        spans = {}  # Dict of (top, left): (bottom, right)

        for selection, table, attrs in self.model.code_array.cell_attributes:
            if table == self.table:
                try:
                    if "merge_area" in attrs and attrs.merge_area is not None:
                        top, left, bottom, right = attrs["merge_area"]
                        spans[(top, left)] = bottom, right
                except (KeyError, TypeError):
                    pass

        for top, left in spans:
            try:
                bottom, right = spans[(top, left)]
                self.setSpan(top, left, bottom-top+1, right-left+1)
            except TypeError:
                pass

    def update_index_widgets(self):
        """Remove old index widgets from model data"""

        # Remove old button cells
        for index in self.widget_indices:
            self.setIndexWidget(index, None)
        self.widget_indices.clear()

        # Add button cells for current table
        code_array = self.model.code_array
        for selection, table, attr in code_array.cell_attributes:
            if table == self.table and 'button_cell' in attr \
               and attr['button_cell']:
                row, column = selection.get_bbox()[0]
                index = self.model.index(row, column, QModelIndex())
                text = attr['button_cell']
                button = CellButton(text, self, (row, column, table))
                self.setIndexWidget(index, button)
                self.widget_indices.append(index)

    def on_freeze_pressed(self, toggled: bool):
        """Freeze cell event handler

        :param toggled: Toggle state

        """

        current_attr = self.model.code_array.cell_attributes[self.current]
        if current_attr.frozen == toggled:
            return  # Something is wrong with the GUI update

        cells = list(self.selection.cell_generator(shape=self.model.shape,
                                                   table=self.table))
        if toggled:
            # We have an non-frozen cell that has to be frozen
            description = "Freeze cells {}".format(cells)
            command = commands.FreezeCell(self.model, cells, description)
        else:
            # We have an frozen cell that has to be unfrozen
            description = "Thaw cells {}".format(cells)
            command = commands.ThawCell(self.model, cells, description)
        self.main_window.undo_stack.push(command)

    def on_button_cell_pressed(self, toggled: bool):
        """Button cell event handler

        :param toggled: Toggle state

        """

        current_attr = self.model.code_array.cell_attributes[self.current]
        if not toggled and current_attr.button_cell is False \
           or toggled and current_attr.button_cell is not False:
            # Something is not syncronized in the menu
            return

        if toggled:
            # Get button text from user
            text, accept = QInputDialog.getText(self.main_window,
                                                "Make button cell",
                                                "Button text:",
                                                QLineEdit.Normal, "")
            if accept and text:
                description_tpl = "Make cell {} a button cell"
                description = description_tpl.format(self.current)
                command = commands.MakeButtonCell(self, text,
                                                  self.currentIndex(),
                                                  description)
                self.main_window.undo_stack.push(command)
        else:
            description_tpl = "Make cell {} a non-button cell"
            description = description_tpl.format(self.current)
            command = commands.RemoveButtonCell(self, self.currentIndex(),
                                                description)
            self.main_window.undo_stack.push(command)

    def on_merge_pressed(self):
        """Merge cells button pressed event handler"""

        # This is not done in the model because setSpan does not work there

        bbox = self.selection.get_grid_bbox(self.model.shape)
        (top, left), (bottom, right) = bbox

        # Check if current cell is already merged
        if self.columnSpan(top, left) > 1 or self.rowSpan(top, left) > 1:
            selection = Selection([], [], [], [], [(top, left)])
            attr_dict = AttrDict([("merge_area", None)])
            attr = CellAttribute(selection, self.table, attr_dict)
            description_tpl = "Unmerge cells with top-left cell {}"
        elif bottom > top or right > left:
            # Merge and store the current selection
            merging_selection = Selection([], [], [], [], [(top, left)])
            attr_dict = AttrDict([("merge_area", (top, left, bottom, right))])
            attr = CellAttribute(merging_selection, self.table, attr_dict)
            description_tpl = "Merge cells with top-left cell {}"
        else:
            # Cells are not merged because the span is one
            return

        description = description_tpl.format((top, left))
        command = commands.SetCellMerge(attr, self.model, self.currentIndex(),
                                        self.selected_idx, description)
        self.main_window.undo_stack.push(command)

        self.current = top, left

    def on_quote(self):
        """Quote cells event handler"""

        description_tpl = "Quote code for cell selection {}"
        description = description_tpl.format(id(self.selection))

        for idx in self.selected_idx:
            row = idx.row()
            column = idx.column()
            code = self.model.code_array((row, column, self.table))
            quoted_code = quote(code)
            index = self.model.index(row, column, QModelIndex())
            command = commands.SetCellCode(quoted_code, self.model, index,
                                           description)
            self.main_window.undo_stack.push(command)

    def is_row_data_discarded(self, count: int) -> bool:
        """Shows user dialog if data is to be discarded

        :param count: Rows to be inserted

        """

        no_rows = self.model.shape[0]
        rows = list(range(no_rows-count, no_rows+1))
        selection = Selection([], [], rows, [], [])
<<<<<<< HEAD
        sel_cell_gen = selection.cell_generator(self.model.shape,
                                                self.main_window.grid.table)
=======
        sel_cell_gen = selection.cell_generator(self.model.shape, self.table)
>>>>>>> d8e63362
        return any(self.model.code_array(key) is not None
                   for key in sel_cell_gen)

    def is_column_data_discarded(self, count: int) -> bool:
        """Shows user dialog if data is to be discarded

        :param count: Columns to be inserted

        """

        no_columns = self.model.shape[1]
        columns = list(range(no_columns-count, no_columns+1))
        selection = Selection([], [], [], columns, [])
<<<<<<< HEAD
        sel_cell_gen = selection.cell_generator(self.model.shape,
                                                self.main_window.grid.table)
=======
        sel_cell_gen = selection.cell_generator(self.model.shape, self.table)
>>>>>>> d8e63362
        return any(self.model.code_array(key) is not None
                   for key in sel_cell_gen)

    def is_table_data_discarded(self, count: int) -> bool:
        """Shows user dialog if data is to be discarded

        :param count: Tables to be inserted

        """

        no_tables = self.model.shape[2]
        tables = list(range(no_tables-count, no_tables+1))
        return any(key[2] in tables and self.model.code_array(key) is not None
                   for key in self.model.code_array)

    def on_insert_rows(self):
        """Insert rows event handler"""

        try:
            (top, _), (bottom, _) = \
                self.selection.get_grid_bbox(self.model.shape)
        except TypeError:
            top = bottom = self.row
        count = bottom - top + 1

        if self.is_row_data_discarded(count):
            text = ("Inserting rows will discard data.\n \n"
                    "You may want to resize the grid before insertion.\n"
                    "Note that row insertion can be undone.")
            if DiscardDataDialog(self.main_window, text).choice is not True:
                return

        index = self.currentIndex()
        description_tpl = "Insert {} rows above row {}"
        description = description_tpl.format(count, top)
        command = commands.InsertRows(self, self.model, index, top, count,
                                      description)
        self.main_window.undo_stack.push(command)

    def on_delete_rows(self):
        """Delete rows event handler"""

        try:
            (top, _), (bottom, _) = \
                self.selection.get_grid_bbox(self.model.shape)
        except TypeError:
            top = bottom = self.row
        count = bottom - top + 1

        index = self.currentIndex()
        description_tpl = "Delete {} rows starting from row {}"
        description = description_tpl.format(count, top)
        command = commands.DeleteRows(self, self.model, index, top, count,
                                      description)
        self.main_window.undo_stack.push(command)

    def on_insert_columns(self):
        """Insert columns event handler"""

        try:
            (_, left), (_, right) = \
                self.selection.get_grid_bbox(self.model.shape)
        except TypeError:
            left = right = self.column
        count = right - left + 1

        if self.is_column_data_discarded(count):
            text = ("Inserting columns will discard data.\n \n"
                    "You may want to resize the grid before insertion.\n"
                    "Note that column insertion can be undone.")
            if DiscardDataDialog(self.main_window, text).choice is not True:
                return

        index = self.currentIndex()
        description_tpl = "Insert {} columns left of column {}"
        description = description_tpl.format(count, self.column)
        command = commands.InsertColumns(self, self.model, index, left, count,
                                         description)
        self.main_window.undo_stack.push(command)

    def on_delete_columns(self):
        """Delete columns event handler"""

        try:
            (_, left), (_, right) = \
                self.selection.get_grid_bbox(self.model.shape)
        except TypeError:
            left = right = self.column
        count = right - left + 1

        index = self.currentIndex()
        description_tpl = "Delete {} columns starting from column {}"
        description = description_tpl.format(count, self.column)
        command = commands.DeleteColumns(self, self.model, index, left, count,
                                         description)
        self.main_window.undo_stack.push(command)

    def on_insert_table(self):
        """Insert table event handler"""

        if self.is_table_data_discarded(1):
            text = ("Inserting tables will discard data.\n \n"
                    "You may want to resize the grid before insertion.\n"
                    "Note that table insertion can be undone.")
            if DiscardDataDialog(self.main_window, text).choice is not True:
                return

        description = "Insert table in front of table {}".format(self.table)
        command = commands.InsertTable(self, self.model, self.table,
                                       description)
        self.main_window.undo_stack.push(command)

    def on_delete_table(self):
        """Delete table event handler"""

        description = "Delete table {}".format(self.table)
        command = commands.DeleteTable(self, self.model, self.table,
                                       description)
        self.main_window.undo_stack.push(command)


class GridHeaderView(QHeaderView):
    """QHeaderView with zoom support"""

    def __init__(self, orientation: Qt.Orientation, grid: Grid):
        """
        :param orientation: Orientation of the `QHeaderView`
        :param grid: The main grid widget

        """

        super().__init__(orientation, grid)
        self.setSectionsClickable(True)
        self.setHighlightSections(True)
        self.default_section_size = self.defaultSectionSize()
        self.grid = grid

    # Overrides

    def sizeHint(self) -> QSize:
        """Overrides sizeHint, which supports zoom"""

        unzoomed_size = super().sizeHint()
        return QSize(int(unzoomed_size.width() * self.grid.zoom),
                     int(unzoomed_size.height() * self.grid.zoom))

    def sectionSizeHint(self, logicalIndex: int) -> QSize:
        """Overrides sectionSizeHint, which supports zoom

        :param logicalIndex: Index of the section for the size hint

        """

        unzoomed_size = super().sectionSizeHint(logicalIndex)
        return QSize(int(unzoomed_size.width() * self.grid.zoom),
                     int(unzoomed_size.height() * self.grid.zoom))

    def paintSection(self, painter: QPainter, rect: QRect, logicalIndex: int):
        """Overrides paintSection, which supports zoom

        :param painter: Painter with which the section is drawn
        :param rect: Outer rectangle of the section to be drawn
        :param logicalIndex: Index of the section to be drawn

        """

        unzoomed_rect = QRect(0, 0,
                              rect.width()/self.grid.zoom,
                              rect.height()/self.grid.zoom)
        with painter_save(painter):
            painter.translate(rect.x(), rect.y())
            painter.scale(self.grid.zoom, self.grid.zoom)
            super().paintSection(painter, unzoomed_rect, logicalIndex)

    def contextMenuEvent(self, event: QContextMenuEvent):
        """Overrides contextMenuEvent

        Installs HorizontalHeaderContextMenu or VerticalHeaderContextMenu
        depending on self.orientation().

        :param event: The triggering event

        """

        actions = self.grid.main_window.main_window_actions
        if self.orientation() == Qt.Horizontal:
            menu = HorizontalHeaderContextMenu(actions)
        else:
            menu = VerticalHeaderContextMenu(actions)
        menu.exec_(self.mapToGlobal(event.pos()))

    # End of overrides

    def update_zoom(self):
        """Updates zoom for the section sizes"""

        with self.grid.undo_resizing_row():
            with self.grid.undo_resizing_column():
                self.setDefaultSectionSize(int(self.default_section_size
                                               * self.grid.zoom))

                if self.orientation() == Qt.Horizontal:
                    section_sizes = self.grid.column_widths
                else:
                    section_sizes = self.grid.row_heights

                for section, size in section_sizes:
                    self.resizeSection(section, size * self.grid.zoom)


class GridTableModel(QAbstractTableModel):
    """QAbstractTableModel for Grid"""

    def __init__(self, main_window: QMainWindow,
                 shape: Tuple[int, int, int]):
        """
        :param main_window: Application main window
        :param shape: Grid shape `(rows, columns, tables)`

        """

        super().__init__()

        self.main_window = main_window
        self.code_array = CodeArray(shape, main_window.settings)

    @contextmanager
    def model_reset(self):
        """Context manager for handle changing/resetting model data"""

        self.beginResetModel()
        yield
        self.endResetModel()

    @contextmanager
    def inserting_rows(self, index: QModelIndex, first: int, last: int):
        """Context manager for inserting rows

        see `QAbstractItemModel.beginInsertRows`

        :param index: Parent into which the new rows are inserted
        :param first: Row number that first row will have after insertion
        :param last: Row number that last row will have after insertion

        """

        self.beginInsertRows(index, first, last)
        yield
        self.endInsertRows()

    @contextmanager
    def inserting_columns(self, index: QModelIndex, first: int, last: int):
        """Context manager for inserting columns

        see `QAbstractItemModel.beginInsertColumns`

        :param index: Parent into which the new columns are inserted
        :param first: Column number that first column will have after insertion
        :param last: Column number that last column will have after insertion

        """

        self.beginInsertColumns(index, first, last)
        yield
        self.endInsertColumns()

    @contextmanager
    def removing_rows(self, index: QModelIndex, first: int, last: int):
        """Context manager for removing rows

        see `QAbstractItemModel.beginRemoveRows`

        :param index: Parent from which rows are removed
        :param first: Row number of the first row to be removed
        :param last: Row number of the last row to be removed

        """

        self.beginRemoveRows(index, first, last)
        yield
        self.endRemoveRows()

    @contextmanager
    def removing_columns(self, index: QModelIndex, first: int, last: int):
        """Context manager for removing columns

        see `QAbstractItemModel.beginRemoveColumns`

        :param index: Parent from which columns are removed
        :param first: Column number of the first column to be removed
        :param last: Column number of the last column to be removed

        """

        self.beginRemoveColumns(index, first, last)
        yield
        self.endRemoveColumns()

    @property
    def grid(self) -> Grid:
        return self.main_window.grid

    @property
    def shape(self) -> Tuple[int, int, int]:
        """Returns 3-tuple of rows, columns and tables"""

        return self.code_array.shape

    @shape.setter
    def shape(self, value: Tuple[int, int, int]):
        """Sets the shape in the code array and adjusts the table_choice

        :param value: Grid shape `(rows, columns, tables)`

        """

        check_shape_validity(value, self.main_window.settings.maxshape)

        with self.model_reset():
            self.code_array.shape = value
            self.grid.table_choice.no_tables = value[2]

    def current(self, index: QModelIndex) -> Tuple[int, int, int]:
        """Tuple of row, column, table of given index

        :param index: Index of the cell to be made the current cell

        """

        return index.row(), index.column(), self.main_window.grid.table

    def code(self, index: QModelIndex) -> str:
        """Code in cell index

        :param index: Index of the cell for which the code is returned

        """

        return self.code_array(self.current(index))

    def rowCount(self, _: QModelIndex = QModelIndex()) -> int:
        """Overloaded `QAbstractItemModel.rowCount` for code_array backend"""

        return self.shape[0]

    def columnCount(self, _: QModelIndex = QModelIndex()) -> int:
        """Overloaded `QAbstractItemModel.columnCount` for code_array backend
        """

        return self.shape[1]

    def insertRows(self, row: int, count: int) -> bool:
        """Overloaded `QAbstractItemModel.insertRows` for code_array backend

        :param row: Row at which rows are inserted
        :param count: Number of rows to be inserted

        """

        self.code_array.insert(row, count, axis=0, tab=self.grid.table)
        return True

    def removeRows(self, row: int, count: int) -> bool:
        """Overloaded `QAbstractItemModel.removeRows` for code_array backend

        :param row: Row at which rows are removed
        :param count: Number of rows to be removed

        """

        try:
            self.code_array.delete(row, count, axis=0, tab=self.grid.table)
        except ValueError:
            return False
        return True

    def insertColumns(self, column: int, count: int) -> bool:
        """Overloaded `QAbstractItemModel.insertColumns` for code_array backend

        :param column: Column at which columns are inserted
        :param count: Number of columns to be inserted

        """

        self.code_array.insert(column, count, axis=1, tab=self.grid.table)
        return True

    def removeColumns(self, column: int, count: int) -> bool:
        """Overloaded `QAbstractItemModel.removeColumns` for code_array backend

        :param column: Column at which columns are removed
        :param count: Number of columns to be removed

        """

        try:
            self.code_array.delete(column, count, axis=1, tab=self.grid.table)
        except ValueError:
            return False
        return True

    def insertTable(self, table: int, count: int = 1):
        """Inserts tables

        :param table: Table at which tables are inserted
        :param count: Number of tables to be inserted

        """

        self.code_array.insert(table, count, axis=2)

    def removeTable(self, table: int, count: int = 1):
        """Removes tables

        :param table: Table at which tables are removed
        :param count: Number of tables to be removed

        """

        self.code_array.delete(table, count, axis=2)

    def font(self, key: Tuple[int, int, int]) -> QFont:
        """Returns font for given key

        :param key: Key of cell, for which font is returned

        """

        attr = self.code_array.cell_attributes[key]
        font = QFont()
        if attr.textfont is not None:
            font.setFamily(attr.textfont)
        if attr.pointsize is not None:
            font.setPointSizeF(attr.pointsize)
        if attr.fontweight is not None:
            font.setWeight(attr.fontweight)
        if attr.fontstyle is not None:
            font.setStyle(attr.fontstyle)
        if attr.underline is not None:
            font.setUnderline(attr.underline)
        if attr.strikethrough is not None:
            font.setStrikeOut(attr.strikethrough)
        return font

    def data(self, index: QModelIndex,
             role: Qt.ItemDataRole = Qt.DisplayRole) -> Any:
        """Overloaded data for code_array backend

        :param index: Index of the cell, for which data is returned
        :param role: Role of data to be returned

        """

        def safe_str(obj) -> str:
            """Returns str(obj), on RecursionError returns error message"""
            try:
                return str(obj)
            except Exception as err:
                return str(err)

        key = self.current(index)

        if role == Qt.DisplayRole:
            value = self.code_array[key]
            renderer = self.code_array.cell_attributes[key].renderer
            if renderer == "image" or value is None:
                return ""
            return safe_str(value)

        if role == Qt.ToolTipRole:
            value = self.code_array[key]
            if value is None:
                return ""
            return wrap_text(safe_str(value))

        if role == Qt.DecorationRole:
            renderer = self.code_array.cell_attributes[key].renderer
            if renderer == "image":
                value = self.code_array[key]
                if isinstance(value, QImage):
                    return value
                try:
                    arr = numpy.array(value)
                    return array2qimage(arr)
                except Exception:
                    return value

        if role == Qt.BackgroundColorRole:
            if self.main_window.settings.show_frozen \
               and self.code_array.cell_attributes[key].frozen:
                pattern_rgb = self.grid.palette().highlight().color()
                bg_color = QBrush(pattern_rgb, Qt.BDiagPattern)
            else:
                bg_color_rgb = self.code_array.cell_attributes[key].bgcolor
                if bg_color_rgb is None:
                    bg_color = QColor(255, 255, 255)
                else:
                    bg_color = QColor(*bg_color_rgb)
            return bg_color

        if role == Qt.TextColorRole:
            text_color_rgb = self.code_array.cell_attributes[key].textcolor
            if text_color_rgb is None:
                text_color = self.grid.palette().color(QPalette.Text)
            else:
                text_color = QColor(*text_color_rgb)
            return text_color

        if role == Qt.FontRole:
            return self.font(key)

        if role == Qt.TextAlignmentRole:
            pys2qt = {
                "justify_left": Qt.AlignLeft,
                "justify_center": Qt.AlignHCenter,
                "justify_right": Qt.AlignRight,
                "justify_fill": Qt.AlignJustify,
                "align_top": Qt.AlignTop,
                "align_center": Qt.AlignVCenter,
                "align_bottom": Qt.AlignBottom,
            }
            attr = self.code_array.cell_attributes[key]
            alignment = pys2qt[attr.vertical_align]
            justification = pys2qt[attr.justification]
            alignment |= justification
            return alignment

        return QVariant()

    def setData(self, index: QModelIndex, value: Any, role: Qt.ItemDataRole,
                raw: bool = False, table: int = None) -> bool:
        """Overloaded setData for code_array backend

        :param index: Index of the cell, for which data is set
        :param value: Value of data to be set
        :param role: Role of data to be set
        :param raw: Sets raw data without string formatting in `EditRole`
        :param table: Table for which data shall is set

        """

        if role == Qt.EditRole:
            if table is None:
                key = self.current(index)
            else:
                key = index.row(), index.column(), table

            if raw:
                if value is None:
                    try:
                        self.code_array.pop(key)
                    except KeyError:
                        pass
                else:
                    self.code_array[key] = value
            else:
                self.code_array[key] = "{}".format(value)
            self.dataChanged.emit(index, index)

            return True

        if role in (Qt.DecorationRole, Qt.TextAlignmentRole):
            if not isinstance(value[2], AttrDict):
                msg_tpl = "{} has type {} that is not instance of AttrDict"
                msg = msg_tpl.format(value[2], type(value[2]))
                raise Warning(msg)
            self.code_array.cell_attributes.append(value)
            # We have a selection and no single cell
            for idx in index:
                self.dataChanged.emit(idx, idx)
            return True

    def flags(self, index: QModelIndex) -> Qt.ItemFlags:
        """Overloaded, makes items editable

        :param index: Index of cell for which flags are returned

        """

        return QAbstractTableModel.flags(self, index) | Qt.ItemIsEditable

    def headerData(self, idx: QModelIndex, _, role: Qt.ItemDataRole) -> str:
        """Overloaded for displaying numbers in header

        :param idx: Index of header for which data is returned
        :param role: Role of data to be returned

        """

        if role == Qt.DisplayRole:
            return str(idx)

    def reset(self):
        """Deletes all grid data including undo data"""

        with self.model_reset():
            # Clear cells
            self.code_array.dict_grid.clear()

            # Clear attributes
            del self.code_array.dict_grid.cell_attributes[:]

            # Clear row heights and column widths
            self.code_array.row_heights.clear()
            self.code_array.col_widths.clear()

            # Clear macros
            self.code_array.macros = ""

            # Clear caches
            # self.main_window.undo_stack.clear()
            self.code_array.result_cache.clear()

            # Clear globals
            self.code_array.clear_globals()
            self.code_array.reload_modules()


class GridCellDelegate(QStyledItemDelegate):
    """QStyledItemDelegate for main grid QTableView"""

    def __init__(self, main_window: QMainWindow, grid: Grid,
                 code_array: CodeArray):
        """
        :param main_window: Application main window
        :param grid: Grid, i.e. QTableView instance
        :param code_array: Main backend model instance

        """

        super().__init__()

        self.main_window = main_window
        self.grid = grid
        self.code_array = code_array
        self.cell_attributes = self.code_array.cell_attributes

    def _get_render_text_document(self, rect: QRectF,
                                  option: QStyleOptionViewItem,
                                  index: QModelIndex) -> QTextDocument:
        """Returns styled QTextDocument that is ready for setting content

<<<<<<< HEAD
    def _get_render_text_document(self, rect: QRectF,
                                  option: QStyleOptionViewItem,
                                  index: QModelIndex) -> QTextDocument:
        """Returns styled QTextDocument that is ready for setting content

=======
>>>>>>> d8e63362
        :param rect: Cell rect of the cell to be painted
        :param option: Style option for rendering
        :param index: Index of cell for which markup is rendered

        """

        doc = QTextDocument()

        font = self.grid.model.data(index, role=Qt.FontRole)
        doc.setDefaultFont(font)

        alignment = self.grid.model.data(index, role=Qt.TextAlignmentRole)
        doc.setDefaultTextOption(QTextOption(alignment))

        bg_color = self.grid.model.data(index, role=Qt.BackgroundColorRole)
        css = "background-color: {bg_color};".format(bg_color=bg_color)
        doc.setDefaultStyleSheet(css)

        doc.setTextWidth(rect.width())

        doc.setUseDesignMetrics(True)

        text_option = doc.defaultTextOption()
        text_option.setWrapMode(QTextOption.WrapAtWordBoundaryOrAnywhere)

        doc.setDefaultTextOption(text_option)

        return doc

    def _render_text_document(self, doc: QTextDocument,
                              painter: QPainter, rect: QRectF,
                              option: QStyleOptionViewItem,
                              index: QModelIndex):
        """QTextDocument renderer

        :param doc: Text document to be painted
        :param painter: Painter with which markup is rendered
        :param rect: Cell rect of the cell to be painted
        :param option: Style option for rendering
        :param index: Index of cell for which markup is rendered

        """

        style = option.widget.style()
        option.text = ""
        style.drawControl(QStyle.CE_ItemViewItem, option, painter,
                          option.widget)

        ctx = QAbstractTextDocumentLayout.PaintContext()

        text_color = self.grid.model.data(index, role=Qt.TextColorRole)
        ctx.palette.setColor(QPalette.Text, text_color)

        key = index.row(), index.column(), self.grid.table
        vertical_align = self.cell_attributes[key].vertical_align

        y_offset = 0
        if vertical_align == 'align_center':
            y_offset += rect.height() / 2 - doc.size().height() / 2
        elif vertical_align == 'align_bottom':
            y_offset += rect.height() - doc.size().height()

        with painter_save(painter):
            painter.translate(rect.x(), rect.y() + y_offset)
            doc.documentLayout().draw(painter, ctx)

    def _render_text(self, painter: QPainter, rect: QRectF,
                     option: QStyleOptionViewItem, index: QModelIndex):
        """HTML markup renderer

        :param painter: Painter with which markup is rendered
        :param rect: Cell rect of the cell to be painted
        :param option: Style option for rendering
        :param index: Index of cell for which markup is rendered

        """

        self.initStyleOption(option, index)

        doc = self._get_render_text_document(rect, option, index)
        doc.setPlainText(option.text)
        self._render_text_document(doc, painter, rect, option, index)

    def _render_markup(self, painter: QPainter, rect: QRectF,
                       option: QStyleOptionViewItem, index: QModelIndex):
        """HTML markup renderer

        :param painter: Painter with which markup is rendered
        :param rect: Cell rect of the cell to be painted
        :param option: Style option for rendering
        :param index: Index of cell for which markup is rendered

        """

        self.initStyleOption(option, index)

        doc = self._get_render_text_document(rect, option, index)
        doc.setHtml(option.text)
        self._render_text_document(doc, painter, rect, option, index)

    def _get_aligned_image_rect(
            self, rect: QRectF, index: QModelIndex,
            image_width: Union[int, float],
            image_height: Union[int, float]) -> QRectF:
        """Returns image rect dependent on alignment and justification

        :param rect: Rect to be aligned
        :param image_width: Width of image [px]
        :param image_height: Height of image [px]

        """

        def scale_size(inner_width: Union[int, float],
                       inner_height: Union[int, float],
                       outer_width: Union[int, float],
                       outer_height: Union[int, float]) -> Tuple[float, float]:
            """Scales up inner_rect to fit in outer_rect

            Returns width, height tuple that maintains aspect ratio.

            :param inner_width: Width of inner rect (scaled to outer rect)
            :param inner_height: Height of inner rect (scaled to outer rect)
            :param outer_width: Width of outer rect
            :param outer_height: Height of outer rect

            """

            if inner_width and inner_height and outer_width and outer_height:
                inner_aspect = inner_width / inner_height
                outer_aspect = outer_width / outer_height

                if outer_aspect < inner_aspect:
                    inner_width *= outer_width / inner_width
                    inner_height = inner_width / inner_aspect
                else:
                    inner_height *= outer_height / inner_height
                    inner_width = inner_height * inner_aspect

            return inner_width, inner_height

        key = index.row(), index.column(), self.grid.table

        justification = self.cell_attributes[key].justification
        vertical_align = self.cell_attributes[key].vertical_align

        if justification == "justify_fill":
            return rect

        try:
            image_width, image_height = scale_size(image_width, image_height,
                                                   rect.width(), rect.height())
        except ZeroDivisionError:
            pass

        image_x, image_y = rect.x(), rect.y()

        if justification == "justify_center":
            image_x = rect.x() + rect.width() / 2 - image_width / 2
        elif justification == "justify_right":
            image_x = rect.x() + rect.width() - image_width

        if vertical_align == "align_center":
            image_y = rect.y() + rect.height() / 2 - image_height / 2
        elif vertical_align == "align_bottom":
            image_y = rect.y() + rect.height() - image_height

        return QRectF(image_x, image_y, image_width, image_height)

    def _render_qimage(self, painter: QPainter, rect: QRectF,
                       index: QModelIndex, qimage: Union[str, QImage] = None):
        """QImage renderer

        :param painter: Painter with which qimage is rendered
        :param rect: Cell rect of the cell to be painted
        :param index: Index of cell for which qimage is rendered
        :param qimage: Image to be rendered, may be svg string

        """

        if qimage is None:
            qimage = index.data(Qt.DecorationRole)

        if isinstance(qimage, QImage):
            img_width, img_height = qimage.width(), qimage.height()
        else:
            if qimage is None:
                return
            try:
                svg_bytes = bytes(qimage)
            except TypeError:
                try:
                    svg_bytes = bytes(qimage, encoding='utf-8')
                except TypeError:
                    return

            if not is_svg(svg_bytes):
                return

            svg_width, svg_height = get_svg_size(svg_bytes)

            try:
                svg_aspect = svg_width / svg_height
            except ZeroDivisionError:
                svg_aspect = 1
            try:
                rect_aspect = rect.width() / rect.height()
            except ZeroDivisionError:
                rect_aspect = 1

            if svg_aspect > rect_aspect:
                # svg is wider than rect --> shrink height
                img_width = rect.width()
                img_height = rect.width() / svg_aspect
            else:
                img_width = rect.height() * svg_aspect
                img_height = rect.height()

            if self.main_window.settings.print_zoom is not None:
                img_width *= self.main_window.settings.print_zoom
                img_height *= self.main_window.settings.print_zoom
            else:  # Adjust for HiDpi
                img_width *= 3
                img_height *= 3
            qimage = QImageSvg(img_width, img_height, QImage.Format_ARGB32)
            qimage.from_svg_bytes(svg_bytes)

        img_rect = self._get_aligned_image_rect(rect, index,
                                                img_width, img_height)
        if img_rect is None:
            return

        key = index.row(), index.column(), self.grid.table
        justification = self.cell_attributes[key].justification

        if justification == "justify_fill":
            qimage = qimage.scaled(img_width, img_height,
                                   Qt.IgnoreAspectRatio,
                                   Qt.SmoothTransformation)
        else:
            qimage = qimage.scaled(img_width, img_height,
                                   Qt.KeepAspectRatio,
                                   Qt.SmoothTransformation)

        with painter_save(painter):
            try:
                scale_x = img_rect.width() / img_width
            except ZeroDivisionError:
                scale_x = 1
            try:
                scale_y = img_rect.height() / img_height
            except ZeroDivisionError:
                scale_y = 1
            painter.translate(img_rect.x(), img_rect.y())
            painter.scale(scale_x, scale_y)
            painter.drawImage(0, 0, qimage)

    def _render_matplotlib(self, painter: QPainter, rect: QRectF,
                           index: QModelIndex):
        """Matplotlib renderer

        :param painter: Painter with which the matplotlib image is rendered
        :param rect: Cell rect of the cell to be painted
        :param index: Index of cell for which the matplotlib image is rendered

        """

        if matplotlib is None:
            # matplotlib is not installed
            return

        key = index.row(), index.column(), self.grid.table
        figure = self.code_array[key]

        if not isinstance(figure, matplotlib.figure.Figure):
            return

        # Save SVG in a fake file object.
        filelike = BytesIO()
        figure.savefig(filelike, format="svg")
        svg_str = filelike.getvalue().decode()

        self._render_qimage(painter, rect, index, qimage=svg_str)

    def paint_(self, painter: QPainter, rect: QRectF,
               option: QStyleOptionViewItem, index: QModelIndex):
        """Calls the overloaded paint function or creates html delegate

        :param painter: Painter with which borders are drawn
        :param rect: Cell rect of the cell to be painted
        :param option: Style option for rendering
        :param index: Index of cell for which borders are drawn

        """

        key = index.row(), index.column(), self.grid.table
        renderer = self.cell_attributes[key].renderer

        old_rect = option.rect
        option.rect = QRect(int(rect.x()), int(rect.y()),
                            int(rect.width() + 1.5),
                            int(rect.height() + 1.5))

        if renderer == "text":
            self._render_text(painter, rect, option, index)

        elif renderer == "markup":
            self._render_markup(painter, rect, option, index)

        elif renderer == "image":
            self._render_qimage(painter, rect, index)

        elif renderer == "matplotlib":
            self._render_matplotlib(painter, rect, index)

        option.rect = old_rect

    def sizeHint(self, option: QStyleOptionViewItem,
                 index: QModelIndex) -> QSize:
        """Overloads SizeHint

        :param option: Style option for rendering
        :param index: Index of the cell for the size hint

        """

        key = index.row(), index.column(), self.grid.table
        if not self.cell_attributes[key].renderer == "markup":
            return super(GridCellDelegate, self).sizeHint(option, index)

        # HTML
        options = QStyleOptionViewItem(option)
        self.initStyleOption(options, index)

        doc = QTextDocument()
        doc.setHtml(options.text)
        doc.setTextWidth(options.rect.width())

        return QSize(doc.idealWidth(), doc.size().height())

    def paint(self, painter: QPainter, option: QStyleOptionViewItem,
              index: QModelIndex):
        """Overloads `QStyledItemDelegate` to add cell border painting

        :param painter: Painter with which borders are drawn
        :param option: Style option for rendering
        :param index: Index of cell to be rendered

        """

        renderer = CellRenderer(self.grid, painter, option, index)
        renderer.paint()

    def createEditor(self, parent: QWidget, option: QStyleOptionViewItem,
                     index: QModelIndex) -> QWidget:
        """Overloads `QStyledItemDelegate`

        Disables editor in locked cells
        Switches to chart dialog in chart cells

        :param parent: Parent widget for the cell editor to be returned
        :param option: Style option for the cell editor
        :param index: Index of cell for which a cell editor is created

        """

        key = index.row(), index.column(), self.grid.table

        if self.cell_attributes[key].locked:
            return

        if self.cell_attributes[key].renderer == "matplotlib":
            self.main_window.workflows.macro_insert_chart()
            return

        self.editor = super(GridCellDelegate, self).createEditor(parent,
                                                                 option, index)
        self.editor.setPalette(self.editor.style().standardPalette())
        self.editor.installEventFilter(self)
        return self.editor

    def eventFilter(self, source: QObject, event: QEvent) -> bool:
        """Overloads `eventFilter`. Overrides QLineEdit default shortcut.

        Quotes cell editor content for <Ctrl>+<Enter> and <Ctrl>+<Return>.
        Counts as undoable action.

        :param source: Source widget of event
        :param event: Any QEvent

        """

        if event.type() == QEvent.ShortcutOverride \
           and source is self.editor \
           and event.modifiers() == Qt.ControlModifier \
           and event.key() in (Qt.Key_Return, Qt.Key_Enter):

            code = quote(source.text())
            index = self.grid.currentIndex()
            description = "Quote code for cell {}".format(index)
            cmd = commands.SetCellCode(code, self.grid.model, index,
                                       description)
            self.main_window.undo_stack.push(cmd)
        return QWidget.eventFilter(self, source, event)

    def setEditorData(self, editor: QWidget, index: QModelIndex):
        """Overloads `setEditorData` to use code_array data

        :param editor: Cell editor, in which data is set
        :param index: Index of cell from which the cell editor data is set

        """

        row = index.row()
        column = index.column()
        table = self.grid.table

        value = self.code_array((row, column, table))
        editor.setText(value)

    def setModelData(self, editor: QWidget, model: QAbstractItemModel,
                     index: QModelIndex):
        """Overloads `setModelData` to use code_array data

        :param editor: Cell editor, from which data is retrieved
        :param model: `GridTableModel`
        :param index: Index of cell for which data is set

        """

        description = "Set code for cell {}".format(model.current(index))
        command = commands.SetCellCode(editor.text(), model, index,
                                       description)
        self.main_window.undo_stack.push(command)

    def updateEditorGeometry(self, editor: QWidget,
                             option: QStyleOptionViewItem, _: QModelIndex):
        """Overloads `updateEditorGeometry` to update editor geometry to cell

        :param editor: Cell editor, for which geometry is retrieved
        :param option: Style option of the editor

        """

        editor.setGeometry(option.rect)


class TableChoice(QTabBar):
    """The TabBar below the main grid"""

    def __init__(self, grid: Grid, no_tables: int):
        """
        :param grid: The main grid widget
        :param no_tables: Number of tables to be initially created

        """

        super().__init__(shape=QTabBar.RoundedSouth)
        self.setExpanding(False)

        self.grid = grid
        self.no_tables = no_tables

        self.last = 0

        self.currentChanged.connect(self.on_table_changed)

    @property
    def no_tables(self) -> int:
        """Returns the number of tables in the table_choice"""

        return self._no_tables

    @no_tables.setter
    def no_tables(self, value: int):
        """Sets the number of tables in the table_choice

        :param value: Number of tables

        """
        self._no_tables = value

        if value > self.count():
            # Insert
            for i in range(self.count(), value):
                self.addTab(str(i))

        elif value < self.count():
            # Remove
            for i in range(self.count()-1, value-1, -1):
                self.removeTab(i)

    @property
    def table(self) -> int:
        """Returns current table from table_choice that is displayed"""

        return self.currentIndex()

    @table.setter
    def table(self, value: int):
        """Sets a new table to be displayed

        :param value: Number of the table

        """

        self.setCurrentIndex(value)

    # Overrides

    def contextMenuEvent(self, event: QContextMenuEvent):
        """Overrides contextMenuEvent to install GridContextMenu

        :param event: Triggering event

        """

        actions = self.grid.main_window.main_window_actions

        menu = TableChoiceContextMenu(actions)
        menu.exec_(self.mapToGlobal(event.pos()))

    # Event handlers

    def on_table_changed(self, current: int):
        """Event handler for table changes

        :param current: The current table to be displayed

        """

<<<<<<< HEAD
        self.grid.table_scrolls[self.last] = \
            (self.grid.verticalScrollBar().value(),
             self.grid.horizontalScrollBar().value())

        with self.grid.undo_resizing_row():
            with self.grid.undo_resizing_column():
                self.grid.update_cell_spans()
                self.grid.update_zoom()

        self.grid.update_index_widgets()
        self.grid.model.dataChanged.emit(QModelIndex(), QModelIndex())
        self.grid.gui_update()
        try:
            v_pos, h_pos = self.grid.table_scrolls[current]
        except KeyError:
            v_pos = h_pos = 0
        self.grid.verticalScrollBar().setValue(v_pos)
        self.grid.horizontalScrollBar().setValue(h_pos)

=======
        for grid in self.grid.main_window.grids:
            grid.table = current
            grid.table_scrolls[self.last] = \
                (grid.verticalScrollBar().value(),
                 grid.horizontalScrollBar().value())

            with grid.undo_resizing_row():
                with grid.undo_resizing_column():
                    grid.update_cell_spans()
                    grid.update_zoom()

            grid.update_index_widgets()
            grid.model.dataChanged.emit(QModelIndex(), QModelIndex())
            grid.gui_update()
            try:
                v_pos, h_pos = grid.table_scrolls[current]
            except KeyError:
                v_pos = h_pos = 0
            grid.verticalScrollBar().setValue(v_pos)
            grid.horizontalScrollBar().setValue(h_pos)

>>>>>>> d8e63362
        self.last = current<|MERGE_RESOLUTION|>--- conflicted
+++ resolved
@@ -299,17 +299,10 @@
 
         if len(self.selected_idx) == 1:
             # Return current cell selection to get accurate results
-<<<<<<< HEAD
-            current = tuple(self.current[:2])
-            return Selection([], [], [], [], [current])
-
-        selection = self.selectionModel().selection()
-=======
             current = tuple(self.main_window.focused_grid.current[:2])
             return Selection([], [], [], [], [current])
 
         selection = self.main_window.focused_grid.selectionModel().selection()
->>>>>>> d8e63362
 
         block_top_left = []
         block_bottom_right = []
@@ -571,32 +564,6 @@
             self.main_window.entry_line.setPlainText(code)
             self.gui_update()
 
-<<<<<<< HEAD
-        if self.selection_mode_exiting:
-            # Do not update entry_line to preserve selection
-            return
-
-        if self.selection_mode:
-            cursor = self.main_window.entry_line.textCursor()
-            text_anchor = cursor.anchor()
-            text_position = cursor.position()
-            if QApplication.queryKeyboardModifiers() == Qt.MetaModifier:
-                text = self.selection.get_absolute_access_string(
-                    self.model.shape, self.table)
-            else:
-                text = self.selection.get_relative_access_string(
-                    self.model.shape, self.current_selection_mode_start)
-
-            self.main_window.entry_line.insertPlainText(text)
-            cursor.setPosition(min(text_anchor, text_position))
-            cursor.setPosition(min(text_anchor, text_position) + len(text),
-                               QTextCursor.KeepAnchor)
-            self.main_window.entry_line.setTextCursor(cursor)
-        else:
-            code = self.model.code_array(self.current)
-            self.main_window.entry_line.setPlainText(code)
-            self.gui_update()
-=======
     def on_selection_changed(self):
         """Selection changed event handler"""
 
@@ -625,7 +592,6 @@
             self.main_window.statusBar().showMessage(msg)
         else:
             self.main_window.statusBar().clearMessage()
->>>>>>> d8e63362
 
     def on_row_resized(self, row: int, old_height: float, new_height: float):
         """Row resized event handler
@@ -1395,12 +1361,7 @@
         no_rows = self.model.shape[0]
         rows = list(range(no_rows-count, no_rows+1))
         selection = Selection([], [], rows, [], [])
-<<<<<<< HEAD
-        sel_cell_gen = selection.cell_generator(self.model.shape,
-                                                self.main_window.grid.table)
-=======
         sel_cell_gen = selection.cell_generator(self.model.shape, self.table)
->>>>>>> d8e63362
         return any(self.model.code_array(key) is not None
                    for key in sel_cell_gen)
 
@@ -1414,12 +1375,7 @@
         no_columns = self.model.shape[1]
         columns = list(range(no_columns-count, no_columns+1))
         selection = Selection([], [], [], columns, [])
-<<<<<<< HEAD
-        sel_cell_gen = selection.cell_generator(self.model.shape,
-                                                self.main_window.grid.table)
-=======
         sel_cell_gen = selection.cell_generator(self.model.shape, self.table)
->>>>>>> d8e63362
         return any(self.model.code_array(key) is not None
                    for key in sel_cell_gen)
 
@@ -2062,14 +2018,6 @@
                                   index: QModelIndex) -> QTextDocument:
         """Returns styled QTextDocument that is ready for setting content
 
-<<<<<<< HEAD
-    def _get_render_text_document(self, rect: QRectF,
-                                  option: QStyleOptionViewItem,
-                                  index: QModelIndex) -> QTextDocument:
-        """Returns styled QTextDocument that is ready for setting content
-
-=======
->>>>>>> d8e63362
         :param rect: Cell rect of the cell to be painted
         :param option: Style option for rendering
         :param index: Index of cell for which markup is rendered
@@ -2600,27 +2548,6 @@
 
         """
 
-<<<<<<< HEAD
-        self.grid.table_scrolls[self.last] = \
-            (self.grid.verticalScrollBar().value(),
-             self.grid.horizontalScrollBar().value())
-
-        with self.grid.undo_resizing_row():
-            with self.grid.undo_resizing_column():
-                self.grid.update_cell_spans()
-                self.grid.update_zoom()
-
-        self.grid.update_index_widgets()
-        self.grid.model.dataChanged.emit(QModelIndex(), QModelIndex())
-        self.grid.gui_update()
-        try:
-            v_pos, h_pos = self.grid.table_scrolls[current]
-        except KeyError:
-            v_pos = h_pos = 0
-        self.grid.verticalScrollBar().setValue(v_pos)
-        self.grid.horizontalScrollBar().setValue(h_pos)
-
-=======
         for grid in self.grid.main_window.grids:
             grid.table = current
             grid.table_scrolls[self.last] = \
@@ -2642,5 +2569,4 @@
             grid.verticalScrollBar().setValue(v_pos)
             grid.horizontalScrollBar().setValue(h_pos)
 
->>>>>>> d8e63362
         self.last = current