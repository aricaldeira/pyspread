# -*- coding: utf-8 -*-

# Copyright Martin Manns
# Distributed under the terms of the GNU General Public License

# --------------------------------------------------------------------
# pyspread is free software: you can redistribute it and/or modify
# it under the terms of the GNU General Public License as published by
# the Free Software Foundation, either version 3 of the License, or
# (at your option) any later version.
#
# pyspread is distributed in the hope that it will be useful,
# but WITHOUT ANY WARRANTY; without even the implied warranty of
# MERCHANTABILITY or FITNESS FOR A PARTICULAR PURPOSE.  See the
# GNU General Public License for more details.
#
# You should have received a copy of the GNU General Public License
# along with pyspread.  If not, see <http://www.gnu.org/licenses/>.
# --------------------------------------------------------------------

"""

The model contains the core data structures of pyspread and is divided
into the following layers.

- Layer 3: :class:`CodeArray`
- Layer 2: :class:`DataArray`
- Layer 1: :class:`DictGrid`
- Layer 0: :class:`KeyValueStore`


**Provides**

 * :class:`DefaultCellAttributeDict`
 * :class:`CellAttribute`
 * :class:`CellAttributes`
 * :class:`KeyValueStore`
 * :class:`DictGrid`
 * :class:`DataArray`
 * :class:`CodeArray`

"""

from __future__ import absolute_import
from builtins import filter
from builtins import str
from builtins import zip
from builtins import range

import ast
import base64
import bz2
from collections import defaultdict
from copy import copy
import datetime
import decimal
from decimal import Decimal  # Needed
from importlib import reload
from inspect import getmembers, isfunction, isgenerator
import io
from itertools import product
import re
import signal
import sys
from traceback import print_exception
from typing import (
        Any, Dict, Iterable, List, NamedTuple, Sequence, Tuple, Union)

import numpy

from PyQt6.QtGui import QImage, QPixmap  # Needed

try:
    import dateutil
except ImportError:
    dateutil = None

try:
    from matplotlib.figure import Figure
except ImportError:
    Figure = None

try:
    import pycel
    import pycel.excellib
    import pycel.lib.date_time
    import pycel.lib.engineering
    import pycel.lib.information
    import pycel.lib.logical
    import pycel.lib.lookup
    import pycel.lib.stats
    import pycel.lib.text

except ImportError:
    pycel = None

try:
    from openpyxl.worksheet.cell_range import CellRange
except ImportError:
    CellRange = None

try:
    from moneyed import Money
except ImportError:
    Money = None

try:
    from pyspread.settings import Settings
    from pyspread.lib.attrdict import AttrDict
    import pyspread.lib.charts as charts
    from pyspread.lib.exception_handling import get_user_codeframe
    from pyspread.lib.typechecks import is_stringlike
    from pyspread.lib.selection import Selection
    from pyspread.lib.string_helpers import ZEN
except ImportError:
    from settings import Settings
    from lib.attrdict import AttrDict
    import lib.charts as charts  # Needed
    from lib.exception_handling import get_user_codeframe
    from lib.typechecks import is_stringlike
    from lib.selection import Selection
    from lib.string_helpers import ZEN


<<<<<<< HEAD
class_format_functions = {}


=======
>>>>>>> 59abada7
def update_xl_list():
    """Updates list of pycel modules to be accessible from within cells"""

    if pycel is not None:
        try:
            xl_members = getmembers(pycel.excellib)
            xl_members += getmembers(pycel.lib.date_time)
            xl_members += getmembers(pycel.lib.engineering)
            xl_members += getmembers(pycel.lib.information)
            xl_members += getmembers(pycel.lib.logical)
            xl_members += getmembers(pycel.lib.lookup)
            xl_members += getmembers(pycel.lib.stats)
            xl_members += getmembers(pycel.lib.text)

            for name, fun in xl_members:
                globals()[name] = fun

        except UnboundLocalError:
            return  # openpyxl is not installed


def _table_from_address(addr: str) -> int:
    """Convert xlsx sheetname to table

    :param sheetname: Name if Excel sheet as in global sheetnames
    :return: Table index

    """

    if "!" in addr:
        sheetname = addr.split("!")[0]
        return _sheetnames.index(sheetname)
        # Works because _sheetnames is global
    return Z  # Works in cells because Z is global


def _R_(addr: str) -> Any:
    """Helper for pycel references in xlsx code

    TODO: Move to separate lib module

    """

    l, t, r, b = CellRange(addr).bounds
    table = _table_from_address(addr)
    return S[t-1:b, l-1:r, table]  # Works in cells because S is global


def _C_(addr: str) -> Any:
    """Helper for pycel references in xlsx code

    TODO: Move to separate lib module

    """

    l, t, _, _ = CellRange(addr).bounds
    table = _table_from_address(addr)
    return S[t-1, l-1, table]  # Works in cells because S is global


<<<<<<< HEAD
=======
class_format_functions = {}


>>>>>>> 59abada7
class DefaultCellAttributeDict(AttrDict):
    """Holds default values for all cell attributes"""

    def __init__(self):
        super().__init__(self)

        self.borderwidth_bottom = 1
        self.borderwidth_right = 1
        self.bordercolor_bottom = None
        self.bordercolor_right = None
        self.bgcolor = 255, 255, 255  # Do not use theme
        self.textfont = None
        self.pointsize = 10
        self.fontweight = None
        self.fontstyle = None
        self.textcolor = 0, 0, 0  # Do not use theme
        self.underline = False
        self.strikethrough = False
        self.locked = False
        self.angle = 0.0
        self.vertical_align = "align_top"
        self.justification = "justify_left"
        self.frozen = False
        self.merge_area = None
        self.renderer = "text"
        self.button_cell = False
        self.panel_cell = False


class CellAttribute(NamedTuple):
    """Single cell attribute"""

    selection: Selection
    table: int
    attr: AttrDict


class CellAttributes(list):
    """Stores cell formatting attributes in a list of CellAttribute instances

    The class stores cell attributes as a list of layers.
    Each layer describes attributes for one selection in one table.
    Ultimately, a cell's attributes are determined by going through all
    elements of an `CellAttributes` instance. A default `AttrDict` is updated
    with the one in the list element if it is relevant for the respective cell.
    Therefore, attributes are efficiently stored for large sets of cells.

    The class provides attribute read access to single cells via
    :meth:`__getitem__`.
    Otherwise it behaves similar to a `list`.

    """

    def __init__(self, *args, **kwargs):
        super().__init__(*args, **kwargs)

        self.__add__ = None
        self.__delattr__ = None
        self.__delitem__ = None
        self.__delslice__ = None
        self.__iadd__ = None
        self.__imul__ = None
        self.__rmul__ = None
        self.__setattr__ = None
        self.__setslice__ = None
        self.insert = None
        self.remove = None
        self.reverse = None
        self.sort = None

    # Cache for __getattr__ maps key to tuple of len and attr_dict

    _attr_cache = AttrDict()
    _table_cache = {}

    def append(self, cell_attribute: CellAttribute):
        """append that clears caches

        :param cell_attribute: Cell attribute to be appended

        """

        if not isinstance(cell_attribute, CellAttribute):
            msg = "{} not instance of CellAttribute".format(cell_attribute)
            raise UserWarning(msg)
            return

        # We need to clean up merge areas
        selection, table, attr = cell_attribute
        if "merge_area" in attr:
            for i, ele in enumerate(reversed(self)):
                if ele[0] == selection and ele[1] == table \
                   and "merge_area" in ele[2]:
                    try:
                        self.pop(-1 - i)
                    except IndexError:
                        pass
            if attr["merge_area"] is not None:
                super().append(cell_attribute)
        else:
            super().append(cell_attribute)

        self._attr_cache.clear()
        self._table_cache.clear()

    def __getitem__(self, key: Tuple[int, int, int]) -> AttrDict:
        """Returns attribute dict for a single key

        :param key: Key of cell for cell_attribute retrieval

        """

#        if any(isinstance(key_ele, slice) for key_ele in key):
#            raise Warning("slice in key {}".format(key))
#            return

        try:
            cache_len, cache_dict = self._attr_cache[key]

            # Use cache result only if no new attrs have been defined
            if cache_len == len(self):
                return cache_dict
        except KeyError:
            pass

        # Update table cache if it is outdated (e.g. when creating a new grid)
        if len(self) != self._len_table_cache():
            self._update_table_cache()

        row, col, tab = key

        result_dict = DefaultCellAttributeDict()

        try:
            for selection, attr_dict in self._table_cache[tab]:
                if (row, col) in selection:
                    result_dict.update(attr_dict)
        except KeyError:
            pass

        # Upddate cache with current length and dict
        self._attr_cache[key] = (len(self), result_dict)

        return result_dict

    def __setitem__(self, index: int, cell_attribute: CellAttribute):
        """__setitem__ that clears caches

        :param index: Index of item in self
        :param cell_attribute: Cell attribute to be set

        """

        if not isinstance(cell_attribute, CellAttribute):
            msg = "{} not instance of CellAttribute".format(cell_attribute)
            raise Warning(msg)
            return

        super().__setitem__(index, cell_attribute)

        self._attr_cache.clear()
        self._table_cache.clear()

    def _len_table_cache(self) -> int:
        """Returns the length of the table cache"""

        length = 0

        for table in self._table_cache:
            length += len(self._table_cache[table])

        return length

    def _update_table_cache(self):
        """Clears and updates the table cache to be in sync with self"""

        self._table_cache.clear()
        for sel, tab, val in self:
            try:
                self._table_cache[tab].append((sel, val))
            except KeyError:
                self._table_cache[tab] = [(sel, val)]

        if len(self) != self._len_table_cache():
            raise Warning("Length of _table_cache does not match")

    def get_merging_cell(self,
                         key: Tuple[int, int, int]) -> Tuple[int, int, int]:
        """Returns key of cell that merges the cell key

        Retuns None if cell key not merged.

        :param key: Key of the cell that is merged

        """

        row, col, tab = key

        # Is cell merged
        for selection, table, attr in self:
            if tab == table and "merge_area" in attr:
                top, left, bottom, right = attr["merge_area"]
                if top <= row <= bottom and left <= col <= right:
                    return top, left, tab

    def for_table(self, table: int) -> list:
        """Return cell attributes for a given table

        Return type should be `CellAttributes`. The list return type is
        provided because PEP 563 is unavailable in Python 3.6.

        Note that the table's presence in the grid is not checked.

        :param table: Table for which cell attributes are returned

        """

        table_cell_attributes = CellAttributes()

        for selection, __table, attr in self:
            if __table == table:
                cell_attribute = CellAttribute(selection, __table, attr)
                table_cell_attributes.append(cell_attribute)

        return table_cell_attributes

# End of class CellAttributes


class KeyValueStore(dict):
    """Key-Value store in memory. Currently a dict with default value None.

    This class represents layer 0 of the model.

    """

    def __init__(self, default_value=None):
        """
        :param default_value: Value that is provided for missing keys

        """

        super().__init__()
        self.default_value = default_value

    def __missing__(self, value: Any) -> Any:
        """Returns the default value None"""

        return self.default_value

# End of class KeyValueStore

# -----------------------------------------------------------------------------


class DictGrid(KeyValueStore):
    """Core data class with all information that is stored in a `.pys` file.

    Besides grid code access via standard `dict` operations, it provides
    the following attributes:

    * :attr:`~DictGrid.cell_attributes` -  Stores cell formatting attributes
    * :attr:`~DictGrid.macros` - String of all macros

    This class represents layer 1 of the model.

    """

    def __init__(self, shape: Tuple[int, int, int]):
        """
        :param shape: Shape of the grid

        """

        super().__init__()

        self.shape = shape

        # Instance of :class:`CellAttributes`
        self.cell_attributes = CellAttributes()

        # Macros as string
        self.macros = u""

        self.row_heights = defaultdict(float)  # Keys have format (row, table)
        self.col_widths = defaultdict(float)  # Keys have format (col, table)

    def __getitem__(self, key: Tuple[int, int, int]) -> Any:
        """
        :param key: Cell key

        """
        shape = self.shape

        for axis, key_ele in enumerate(key):
            if shape[axis] <= key_ele or key_ele < -shape[axis]:
                msg = "Grid index {key} outside grid shape {shape}."
                msg = msg.format(key=key, shape=shape)
                raise IndexError(msg)

        return super().__getitem__(key)

    def __missing__(self, key):
        """Default value is None"""

        return

# End of class DictGrid

# -----------------------------------------------------------------------------


class DataArray:
    """DataArray provides enhanced grid read/write access.

    Enhancements comprise:
     * Slicing
     * Multi-dimensional operations such as insertion and deletion along one
       axis

    This class represents layer 2 of the model.

    """

    def __init__(self, shape: Tuple[int, int, int], settings: Settings):
        """
        :param shape: Shape of the grid
        :param settings: Pyspread settings

        """

        self.dict_grid = DictGrid(shape)
        self.settings = settings

    def __eq__(self, other) -> bool:
        if not hasattr(other, "dict_grid") or \
           not hasattr(other, "cell_attributes"):
            return False

        return self.dict_grid == other.dict_grid and \
            self.cell_attributes == other.cell_attributes

    def __ne__(self, other) -> bool:
        return not self.__eq__(other)

    @property
    def data(self) -> dict:
        """Returns `dict` of data content.


        - Data is the central content interface for loading / saving data.
        - It shall be used for loading and saving from and to `.pys` and other
          files.
        - It shall be used for loading and saving macros.
        - However, it is not used for importing and exporting data because
          these operations are partial to the grid.

        **Content of returned dict**

        :param shape: Grid shape
        :type shape: Tuple[int, int, int]
        :param grid: Cell content
        :type grid: Dict[Tuple[int, int, int], str]
        :param attributes: Cell attributes
        :type attributes: CellAttribute
        :param row_heights: Row heights
        :type row_heights: defaultdict[Tuple[int, int], float]
        :param col_widths: Column widths
        :type col_widths: defaultdict[Tuple[int, int], float]
        :param macros: Macros
        :type macros: str

        """

        data = {}

        data["shape"] = self.shape
        data["grid"] = {}.update(self.dict_grid)
        data["attributes"] = self.cell_attributes[:]
        data["row_heights"] = self.row_heights
        data["col_widths"] = self.col_widths
        data["macros"] = self.macros

        return data

    @data.setter
    def data(self, **kwargs):
        """Sets data from given parameters

        Old values are deleted.
        If a paremeter is not given, nothing is changed.

        **Content of kwargs dict**

        :param shape: Grid shape
        :type shape: Tuple[int, int, int]
        :param grid: Cell content
        :type grid: Dict[Tuple[int, int, int], str]
        :param attributes: Cell attributes
        :type attributes: CellAttribute
        :param row_heights: Row heights
        :type row_heights: defaultdict[Tuple[int, int], float]
        :param col_widths: Column widths
        :type col_widths: defaultdict[Tuple[int, int], float]
        :param macros: Macros
        :type macros: str

        """

        if "shape" in kwargs:
            self.shape = kwargs["shape"]

        if "grid" in kwargs:
            self.dict_grid.clear()
            self.dict_grid.update(kwargs["grid"])

        if "attributes" in kwargs:
            self.attributes[:] = kwargs["attributes"]

        if "row_heights" in kwargs:
            self.row_heights = kwargs["row_heights"]

        if "col_widths" in kwargs:
            self.col_widths = kwargs["col_widths"]

        if "macros" in kwargs:
            self.macros = kwargs["macros"]

    @property
    def row_heights(self) -> defaultdict:
        """row_heights interface to dict_grid"""

        return self.dict_grid.row_heights

    @row_heights.setter
    def row_heights(self, row_heights: defaultdict):
        """row_heights interface to dict_grid"""

        self.dict_grid.row_heights = row_heights

    @property
    def col_widths(self) -> defaultdict:
        """col_widths interface to dict_grid"""

        return self.dict_grid.col_widths

    @col_widths.setter
    def col_widths(self, col_widths: defaultdict):
        """col_widths interface to dict_grid"""

        self.dict_grid.col_widths = col_widths

    @property
    def cell_attributes(self) -> CellAttributes:
        """cell_attributes interface to dict_grid"""

        return self.dict_grid.cell_attributes

    @cell_attributes.setter
    def cell_attributes(self, value: CellAttributes):
        """cell_attributes interface to dict_grid"""

        # First empty cell_attributes
        self.cell_attributes[:] = []
        self.cell_attributes.extend(value)

    @property
    def macros(self) -> str:
        """macros interface to dict_grid"""

        return self.dict_grid.macros

    @macros.setter
    def macros(self, macros: str):
        """Sets  macros string"""

        self.dict_grid.macros = macros

    @property
    def shape(self) -> Tuple[int, int, int]:
        """Returns dict_grid shape"""

        return self.dict_grid.shape

    @shape.setter
    def shape(self, shape: Tuple[int, int, int]):
        """Deletes all cells beyond new shape and sets dict_grid shape

        Returns a dict of the deleted cells' contents

        :param shape: Target shape for grid

        """

        # Delete each cell that is beyond new borders

        old_shape = self.shape
        deleted_cells = {}

        if any(new_axis < old_axis
               for new_axis, old_axis in zip(shape, old_shape)):
            for key in list(self.dict_grid.keys()):
                if any(key_ele >= new_axis
                       for key_ele, new_axis in zip(key, shape)):
                    deleted_cells[key] = self.pop(key)

        # Set dict_grid shape attribute
        self.dict_grid.shape = shape

        self._adjust_rowcol(0, 0, 0)
        self._adjust_cell_attributes(0, 0, 0)

        return deleted_cells

    def __iter__(self) -> Iterable:
        """Returns iterator over self.dict_grid"""

        return iter(self.dict_grid)

    def __contains__(self, key: Tuple[int, int, int]) -> bool:
        """True if key is contained in grid

        Handles single keys only.

        :param key: Key of cell to be checked

        """

        if any(not isinstance(ele, int) for ele in key):
            return NotImplemented

        row, column, table = key
        rows, columns, tables = self.shape

        return (0 <= row <= rows
                and 0 <= column <= columns
                and 0 <= table <= tables)

    # Slice support

    def __getitem__(self, key: Tuple[Union[int, slice], Union[int, slice],
                                     Union[int, slice]]
                    ) -> Union[str, Iterable[str], Iterable[Iterable[str]],
                               Iterable[Iterable[Iterable[str]]]]:
        """Adds slicing access to cell code retrieval

        The cells are returned as a generator of generators, of ... of unicode.

        :param key: Keys of the cell code that is returned

        Note
        ----
        Classical Excel type addressing (A$1, ...) may be added here later

        """

        for key_ele in key:
            if isinstance(key_ele, slice):
                # We have something slice-like here
                return self.cell_array_generator(key)

            if is_stringlike(key_ele):
                # We have something string-like here
                msg = "Cell string based access not implemented"
                raise NotImplementedError(msg)

        # key_ele should be a single cell

        return self.dict_grid[key]

    def __setitem__(self, key: Tuple[Union[int, slice], Union[int, slice],
                                     Union[int, slice]], value: str):
        """Accepts index and slice keys

        :param key: Cell key(s) that shall be set
        :param value: Code for cell(s) to be set

        """

        single_keys_per_dim = []

        for axis, key_ele in enumerate(key):
            if isinstance(key_ele, slice):
                # We have something slice-like here

                length = self.shape[axis]
                slice_range = range(*key_ele.indices(length))
                single_keys_per_dim.append(slice_range)

            elif is_stringlike(key_ele):
                # We have something string-like here

                raise NotImplementedError

            else:
                # key_ele is a single cell

                single_keys_per_dim.append((key_ele, ))

        single_keys = product(*single_keys_per_dim)

        for single_key in single_keys:
            if value:
                # Never change merged cells
                merging_cell = \
                    self.cell_attributes.get_merging_cell(single_key)
                if ((merging_cell is None or merging_cell == single_key) and
                        isinstance(value, str)):
                    self.dict_grid[single_key] = value
            else:
                # Value is empty --> delete cell
                try:
                    self.pop(key)

                except (KeyError, TypeError):
                    pass

    # Pickle support

    def __getstate__(self) -> Dict[str, DictGrid]:
        """Returns dict_grid for pickling

        Note that all persistent data is contained in the DictGrid class

        """

        return {"dict_grid": self.dict_grid}

    def get_row_height(self, row: int, tab: int) -> float:
        """Returns row height

        :param row: Row for which height is retrieved
        :param tab: Table for which for which row height is retrieved

        """

        try:
            return self.row_heights[(row, tab)]

        except KeyError:
            return

    def get_col_width(self, col: int, tab: int) -> float:
        """Returns column width

        :param col: Column for which width is retrieved
        :param tab: Table for which for which column width is retrieved

        """

        try:
            return self.col_widths[(col, tab)]

        except KeyError:
            return

    def keys(self) -> List[Tuple[int, int, int]]:
        """Returns keys in self.dict_grid"""

        return list(self.dict_grid.keys())

    def pop(self, key: Tuple[int, int, int]) -> Any:
        """dict_grid pop wrapper

        :param key: Cell key

        """

        return self.dict_grid.pop(key)

    def get_last_filled_cell(self, table: int = None) -> Tuple[int, int, int]:
        """Returns key for the bottommost rightmost cell with content

        :param table: Limit search to this table

        """

        maxrow = 0
        maxcol = 0

        for row, col, tab in self.dict_grid:
            if table is None or tab == table:
                maxrow = max(row, maxrow)
                maxcol = max(col, maxcol)

        return maxrow, maxcol, table

    def cell_array_generator(self,
                             key: Tuple[Union[int, slice], Union[int, slice],
                                        Union[int, slice]]) -> Iterable[str]:
        """Generator traversing cells specified in key

        Yields cells' contents.

        :param key: Specifies the cell keys of the generator

        """

        for i, key_ele in enumerate(key):

            # Recursively replace first element of key that is a slice
            if isinstance(key_ele, slice):
                slc_keys = range(*key_ele.indices(self.dict_grid.shape[i]))
                key_list = list(key)

                key_list[i] = None

                has_subslice = any(isinstance(ele, slice) for ele in key_list)

                for slc_key in slc_keys:
                    key_list[i] = slc_key

                    if has_subslice:
                        # If there is a slice left yield generator
                        yield self.cell_array_generator(key_list)

                    else:
                        # No slices? Yield value
                        yield self[tuple(key_list)]

                break

    def _shift_rowcol(self, insertion_point: int, no_to_insert: int):
        """Shifts row and column sizes when a table is inserted or deleted

        :param insertion_point: Table at which a new table is inserted
        :param no_to_insert: Number of tables that are inserted

        """

        # Shift row heights

        new_row_heights = {}
        del_row_heights = []

        for row, tab in self.row_heights:
            if tab >= insertion_point:
                new_row_heights[(row, tab + no_to_insert)] = \
                    self.row_heights[(row, tab)]
                del_row_heights.append((row, tab))

        for row, tab in new_row_heights:
            self.set_row_height(row, tab, new_row_heights[(row, tab)])

        for row, tab in del_row_heights:
            if (row, tab) not in new_row_heights:
                self.set_row_height(row, tab, None)

        # Shift column widths

        new_col_widths = {}
        del_col_widths = []

        for col, tab in self.col_widths:
            if tab >= insertion_point:
                new_col_widths[(col, tab + no_to_insert)] = \
                    self.col_widths[(col, tab)]
                del_col_widths.append((col, tab))

        for col, tab in new_col_widths:
            self.set_col_width(col, tab, new_col_widths[(col, tab)])

        for col, tab in del_col_widths:
            if (col, tab) not in new_col_widths:
                self.set_col_width(col, tab, None)

    def _adjust_rowcol(self, insertion_point: int, no_to_insert: int,
                       axis: int, tab: int = None):
        """Adjusts row and column sizes on insertion/deletion

        :param insertion_point: Point on axis at which insertion takes place
        :param no_to_insert: Number of rows or columns that are inserted
        :param axis: Row insertion if 0, column insertion if 1, must be in 0, 1
        :param tab: Table at which insertion takes place, None means all tables

        """

        if axis == 2:
            self._shift_rowcol(insertion_point, no_to_insert)
            return

        if axis not in (0, 1):
            raise Warning("Axis {} not in (0, 1)".format(axis))
            return

        cell_sizes = self.col_widths if axis else self.row_heights
        set_cell_size = self.set_col_width if axis else self.set_row_height

        new_sizes = {}
        del_sizes = []

        for pos, table in cell_sizes:
            if pos >= insertion_point and (tab is None or tab == table):
                if 0 <= pos + no_to_insert < self.shape[axis]:
                    new_sizes[(pos + no_to_insert, table)] = \
                        cell_sizes[(pos, table)]
                if pos < insertion_point + no_to_insert:
                    new_sizes[(pos, table)] = cell_sizes[(pos, table)]
                del_sizes.append((pos, table))

        for pos, table in new_sizes:
            set_cell_size(pos, table, new_sizes[(pos, table)])

        for pos, table in del_sizes:
            if (pos, table) not in new_sizes:
                set_cell_size(pos, table, None)

    def _adjust_merge_area(
            self, attrs: AttrDict, insertion_point: int, no_to_insert: int,
            axis: int) -> Tuple[int, int, int, int]:
        """Returns an updated merge area

        :param attrs: Cell attribute dictionary that shall be adjusted
        :param insertion_point: Point on axis at which insertion takes place
        :param no_to_insert: Number of rows/cols/tabs to be inserted (>=0)
        :param axis: Row insertion if 0, column insertion if 1, must be in 0, 1

        """

        if axis not in (0, 1):
            raise Warning("Axis {} not in (0, 1)".format(axis))
            return

        if "merge_area" not in attrs or attrs["merge_area"] is None:
            return

        top, left, bottom, right = attrs["merge_area"]
        selection = Selection([(top, left)], [(bottom, right)], [], [], [])

        selection.insert(insertion_point, no_to_insert, axis)

        __top, __left = selection.block_tl[0]
        __bottom, __right = selection.block_br[0]

        # Adjust merge area if it is beyond the grid shape
        rows, cols, tabs = self.shape

        if __top < 0 and __bottom < 0:
            return
        if __top >= rows and __bottom >= rows:
            return
        if __left < 0 and __right < 0:
            return
        if __left >= cols and __right >= cols:
            return

        if __top < 0:
            __top = 0

        if __top >= rows:
            __top = rows - 1

        if __bottom < 0:
            __bottom = 0

        if __bottom >= rows:
            __bottom = rows - 1

        if __left < 0:
            __left = 0

        if __left >= cols:
            __left = cols - 1

        if __right < 0:
            __right = 0

        if __right >= cols:
            __right = cols - 1

        return __top, __left, __bottom, __right

    def _adjust_cell_attributes(
            self, insertion_point: int, no_to_insert: int,  axis: int,
            tab: int = None, cell_attrs: AttrDict = None):
        """Adjusts cell attributes on insertion/deletion

        :param insertion_point: Point on axis at which insertion takes place
        :param no_to_insert: Number of rows/cols/tabs to be inserted (>=0)
        :param axis: Row insertion if 0, column insertion if 1, must be in 0, 1
        :param tab: Table at which insertion takes place, None means all tables
        :param cell_attrs: If given replaces the existing cell attributes

        """

        def replace_cell_attributes_table(index: int, new_table: int):
            """Replaces table in cell_attributes item

            :param index: Cell attribute index for table replacement
            :param new_table: New table value for cell attribute

            """

            cell_attr = list(list.__getitem__(self.cell_attributes, index))
            cell_attr[1] = new_table
            self.cell_attributes[index] = CellAttribute(*cell_attr)

        def get_ca_with_updated_ma(
                attrs: AttrDict,
                merge_area: Tuple[int, int, int, int]) -> AttrDict:
            """Returns cell attributes with updated merge area

            :param attrs: Cell attributes to be updated
            :param merge_area: New merge area (top, left, bottom, right)

            """

            new_attrs = copy(attrs)

            if merge_area is None:
                try:
                    new_attrs.pop("merge_area")
                except KeyError:
                    pass
            else:
                new_attrs["merge_area"] = merge_area

            return new_attrs

        if axis not in list(range(3)):
            raise ValueError("Axis must be in [0, 1, 2]")

        if tab is not None and tab < 0:
            raise Warning("tab is negative")
            return

        if cell_attrs is None:
            cell_attrs = []

        if cell_attrs:
            self.cell_attributes[:] = cell_attrs

        elif axis < 2:
            # Adjust selections on given table

            ca_updates = {}
            for i, (selection, table, attrs) \
                    in enumerate(self.cell_attributes):
                selection = copy(selection)
                if tab is None or tab == table:
                    selection.insert(insertion_point, no_to_insert, axis)
                    # Update merge area if present
                    merge_area = self._adjust_merge_area(attrs,
                                                         insertion_point,
                                                         no_to_insert, axis)
                    new_attrs = get_ca_with_updated_ma(attrs, merge_area)

                    ca_updates[i] = CellAttribute(selection, table, new_attrs)

            for idx in ca_updates:
                self.cell_attributes[idx] = ca_updates[idx]

        elif axis == 2:
            # Adjust tabs

            pop_indices = []

            for i, cell_attribute in enumerate(self.cell_attributes):
                selection, table, value = cell_attribute

                if no_to_insert < 0 and insertion_point <= table:
                    if insertion_point > table + no_to_insert:
                        # Delete later
                        pop_indices.append(i)
                    else:
                        replace_cell_attributes_table(i, table + no_to_insert)

                elif insertion_point <= table:
                    # Insert
                    replace_cell_attributes_table(i, table + no_to_insert)

            for i in pop_indices[::-1]:
                self.cell_attributes.pop(i)

        self.cell_attributes._attr_cache.clear()
        self.cell_attributes._update_table_cache()

    def insert(self, insertion_point: int, no_to_insert: int, axis: int,
               tab: int = None):
        """Inserts no_to_insert rows/cols/tabs/... before insertion_point

        :param insertion_point: Point on axis at which insertion takes place
        :param no_to_insert: Number of rows/cols/tabs to be inserted (>=0)
        :param axis: Row/Column/Table insertion if 0/1/2 must be in 0, 1, 2
        :param tab: Table at which insertion takes place, None means all tables

        """

        if not 0 <= axis <= len(self.shape):
            raise ValueError("Axis not in grid dimensions")

        if insertion_point > self.shape[axis] or \
           insertion_point < -self.shape[axis]:
            raise IndexError("Insertion point not in grid")

        new_keys = {}
        del_keys = []

        for key in list(self.dict_grid.keys()):
            if key[axis] >= insertion_point and (tab is None or tab == key[2]):
                new_key = list(key)
                new_key[axis] += no_to_insert
                if 0 <= new_key[axis] < self.shape[axis]:
                    new_keys[tuple(new_key)] = self(key)
                del_keys.append(key)

        # Now re-insert moved keys

        for key in del_keys:
            if key not in new_keys and self(key) is not None:
                self.pop(key)

        self._adjust_rowcol(insertion_point, no_to_insert, axis, tab=tab)
        self._adjust_cell_attributes(insertion_point, no_to_insert, axis, tab)

        for key in new_keys:
            self.__setitem__(key, new_keys[key])

    def delete(self, deletion_point: int, no_to_delete: int, axis: int,
               tab: int = None):
        """Deletes no_to_delete rows/cols/... starting with deletion_point

        :param deletion_point: Point on axis at which deletion takes place
        :param no_to_delete: Number of rows/cols/tabs to be deleted (>=0)
        :param axis: Row/Column/Table deletion if 0/1/2, must be in 0, 1, 2
        :param tab: Table at which insertion takes place, None means all tables

        """

        if not 0 <= axis < len(self.shape):
            raise ValueError("Axis not in grid dimensions")

        if no_to_delete < 0:
            raise ValueError("Cannot delete negative number of rows/cols/...")

        if deletion_point > self.shape[axis] or \
           deletion_point <= -self.shape[axis]:
            raise IndexError("Deletion point not in grid")

        new_keys = {}
        del_keys = []

        # Note that the loop goes over a list that copies all dict keys
        for key in list(self.dict_grid.keys()):
            if tab is None or tab == key[2]:
                if deletion_point <= key[axis] < deletion_point + no_to_delete:
                    del_keys.append(key)

                elif key[axis] >= deletion_point + no_to_delete:
                    new_key = list(key)
                    new_key[axis] -= no_to_delete

                    new_keys[tuple(new_key)] = self(key)
                    del_keys.append(key)

        self._adjust_rowcol(deletion_point, -no_to_delete, axis, tab=tab)
        self._adjust_cell_attributes(deletion_point, -no_to_delete, axis, tab)

        # Now re-insert moved keys

        for key in new_keys:
            self.__setitem__(key, new_keys[key])

        for key in del_keys:
            if key not in new_keys and self(key) is not None:
                self.pop(key)

    def set_row_height(self, row: int, tab: int, height: float):
        """Sets row height

        :param row: Row for height setting
        :param tab: Table, in which row height is set
        :param height: Row height to be set

        """

        try:
            self.row_heights.pop((row, tab))
        except KeyError:
            pass

        if height is not None:
            self.row_heights[(row, tab)] = float(height)

    def set_col_width(self, col: int, tab: int, width: float):
        """Sets column width

        :param col: Column for width setting
        :param tab: Table, in which column width is set
        :param width: Column width to be set

        """

        try:
            self.col_widths.pop((col, tab))
        except KeyError:
            pass

        if width is not None:
            self.col_widths[(col, tab)] = float(width)

    # Element access via call

    __call__ = __getitem__

# End of class DataArray

# -----------------------------------------------------------------------------


class CodeArray(DataArray):
    """CodeArray provides objects when accessing cells via `__getitem__`

    Cell code can be accessed via function call

    This class represents layer 3 of the model.

    """

    # Cache for results from __getitem__ calls
    result_cache = {}

    # Cache for frozen objects
    frozen_cache = {}

    # Safe mode: If True then Whether pyspread is operating in safe_mode
    # In safe_mode, cells are not evaluated but its code is returned instead.
    safe_mode = False

    def __setitem__(self, key: Tuple[Union[int, slice], Union[int, slice],
                                     Union[int, slice]], value: str):
        """Sets cell code and resets result cache

        :param key: Cell key(s) that shall be set
        :param value: Code for cell(s) to be set

        """

        # Change numpy array repr function for grid cell results
        numpy.set_string_function(lambda s: repr(s.tolist()))

        # Prevent unchanged cells from being recalculated on cursor movement

        repr_key = repr(key)

        unchanged = (repr_key in self.result_cache and
                     value == self(key)) or \
                    ((value is None or value == "") and
                     repr_key not in self.result_cache)

        super().__setitem__(key, value)

        if not unchanged:
            # Reset result cache
            self.result_cache = {}

    def __getitem__(self, key: Tuple[Union[int, slice], Union[int, slice],
                                     Union[int, slice]]) -> Any:
        """Returns _eval_cell

        :param key: Cell key for result retrieval (code if in safe mode)

        """

        code = self(key)

        if code is None:
            return

        # Cached cell handling

        if repr(key) in self.result_cache:
            return self.result_cache[repr(key)]

        if not any(isinstance(k, slice) for k in key):
            # Button cell handling
            if self.cell_attributes[key].button_cell is not False:
                return
            # Frozen cell handling
            frozen_res = self.cell_attributes[key].frozen
            if frozen_res:
                if repr(key) in self.frozen_cache:
                    return self.frozen_cache[repr(key)]
                # Frozen cache is empty.
                # Maybe we have a reload without the frozen cache
                result = self._eval_cell(key, code)
                self.frozen_cache[repr(key)] = result
                return result

        # Normal cell handling

        result = self._eval_cell(key, code)
        self.result_cache[repr(key)] = result

        return result

    def _make_nested_list(self, gen: Union[Iterable, Iterable[Iterable],
                                           Iterable[Iterable[Iterable]]]
                          ) -> Union[Sequence, Sequence[Sequence],
                                     Sequence[Sequence[Sequence]]]:
        """Makes nested list from generator for creating numpy.array"""

        res = []

        for ele in gen:
            if ele is None:
                res.append(None)

            elif not is_stringlike(ele) and isgenerator(ele):
                # Nested generator
                res.append(self._make_nested_list(ele))

            else:
                res.append(ele)

        return res

    def _get_updated_environment(self, env_dict: dict = None) -> dict:
        """Returns globals environment with 'magic' variable

        :param env_dict: Maps global variable name to value, None: {'S': self}

        """

        if env_dict is None:
            env_dict = {'S': self}

        env = globals().copy()
        env.update(env_dict)

        return env

    def exec_then_eval(self, code: str,
                       _globals: dict = None, _locals: dict = None):
        """execs multiline code and returns eval of last code line

        :param code: Code to be executed / evaled
        :param _globals: Globals dict for code execution and eval
        :param _locals: Locals dict for code execution and eval

        """

        if _globals is None:
            _globals = {}

        if _locals is None:
            _locals = {}

        block = ast.parse(code, mode='exec')

        # assumes last node is an expression
        last_body = block.body.pop()
        last = ast.Expression(last_body.value)

        exec(compile(block, '<string>', mode='exec'), _globals, _locals)
        res = eval(compile(last, '<string>', mode='eval'), _globals, _locals)

        if hasattr(last_body, "targets"):
            for target in last_body.targets:
                _globals[target.id] = res

        globals().update(_globals)

        return res

    def _eval_cell(self, key: Tuple[int, int, int], code: str) -> Any:
        """Evaluates one cell and returns its result

        :param key: Key of cell to be evaled
        :param code: Code to be evaled

        """

        # Help helper function that fixes help being displayed in stdout
        def help(*args) -> str:
            """Returns help string for object arguments"""

            if not args:
                return ZEN

            from pydoc import render_doc, plaintext
            return render_doc(*args, renderer=plaintext)

        # Flatten helper function
        def nn(val: numpy.array) -> numpy.array:
            """Returns flat numpy array without None values"""
            try:
                return numpy.array([_f for _f in val.flat if _f is not None],
                                   dtype="O")

            except AttributeError:
                # Probably no numpy array
                return numpy.array([_f for _f in val if _f is not None],
                                   dtype="O")

        env_dict = {'X': key[0], 'Y': key[1], 'Z': key[2], 'bz2': bz2,
                    'base64': base64, 'nn': nn, 'help': help, 'Figure': Figure,
                    'R': key[0], 'C': key[1], 'T': key[2], 'S': self}
        env = self._get_updated_environment(env_dict=env_dict)

        if self.safe_mode:
            # Safe mode is active
            return code

        if code is None:
            # Cell is not present
            return

        if isgenerator(code):
            # We have a generator object
            return numpy.array(self._make_nested_list(code), dtype="O")

        try:
            signal.signal(signal.SIGALRM, self.handler)
            signal.alarm(self.settings.timeout)
        except AttributeError:
            # No Unix system
            pass

        try:
            result = self.exec_then_eval(code, env, {})

        except AttributeError as err:
            # Attribute Error includes RunTimeError
            result = AttributeError(err)

        except RuntimeError as err:
            result = RuntimeError(err)

        except Exception as err:
            result = Exception(err)

        finally:
            try:
                signal.alarm(0)
            except AttributeError:
                # No POSIX system
                pass

        # Change back cell value for evaluation from other cells
        # self.dict_grid[key] = _old_code

        return result

    def pop(self, key: Tuple[int, int, int]):
        """pop with cache support

        :param key: Cell key that shall be popped

        """

        try:
            self.result_cache.pop(repr(key))

        except KeyError:
            pass

        return super().pop(key)

    def reload_modules(self):
        """Reloads modules that are available in cells"""

        modules = [bz2, base64, re, ast, sys, datetime, decimal]

        for module in modules:
            reload(module)

    def clear_globals(self):
        """Clears all newly assigned globals"""

        base_keys = ['cStringIO', 'KeyValueStore', 'UnRedo', 'Figure',
                     'reload', 'io', 'print_exception', 'get_user_codeframe',
                     'isgenerator', 'is_stringlike', 'bz2', 'base64',
                     '__package__', 're', '__doc__', 'QPixmap', 'charts',
                     'product', 'AttrDict', 'CellAttribute', 'CellAttributes',
                     'DefaultCellAttributeDict', 'ast', '__builtins__',
                     '__file__', 'sys', '__name__', 'QImage', 'defaultdict',
                     'copy', 'imap', 'ifilter', 'Selection', 'DictGrid',
                     'numpy', 'CodeArray', 'DataArray', 'datetime', 'Decimal',
                     'decimal', 'signal', 'Any', 'Dict', 'Iterable', 'List',
                     'NamedTuple', 'Sequence', 'Tuple', 'Union', '_R_', '_C_',
<<<<<<< HEAD
                     '_table_from_address', 'CellRange',
                     'class_format_functions']
=======
                     '_table_from_address', 'CellRange', 'class_format_functions']
>>>>>>> 59abada7

        try:
            from moneyed import Money
            base_keys.append('Money')
        except ImportError:
            Money = None

        if Money is not None:
            base_keys.append('Money')

        if dateutil is not None:
            base_keys.append('dateutil')

        try:
            import pycel
        except ImportError:
            pycel = None

        if pycel is not None:
            try:
                from inspect import getmembers
                xl_members = getmembers(pycel.excellib)
                xl_members += getmembers(pycel.lib.date_time)
                xl_members += getmembers(pycel.lib.engineering)
                xl_members += getmembers(pycel.lib.information)
                xl_members += getmembers(pycel.lib.logical)
                xl_members += getmembers(pycel.lib.lookup)
                xl_members += getmembers(pycel.lib.stats)
                xl_members += getmembers(pycel.lib.text)
                XL_LIST = [n for n, _ in xl_members]

                for name, fun in xl_members:
                    globals()[name] = fun
                    base_keys += XL_LIST

            except UnboundLocalError:
                pass  # openpyxl is not installed

        for key in list(globals().keys()):
            if key not in base_keys:
                globals().pop(key)

    def get_globals(self) -> dict:
        """Returns globals dict"""

        return globals()

    def execute_macros(self) -> Tuple[str, str]:
        """Executes all macros and returns result string and error string

        Executes macros only when not in safe_mode

        """

        if self.safe_mode:
            return '', "Safe mode activated. Code not executed."

        # We need to execute each cell so that assigned globals are updated
        for key in self:
            self[key]

        # Windows exec does not like Windows newline
        self.macros = self.macros.replace('\r\n', '\n')

        # Set up environment for evaluation
        globals().update(self._get_updated_environment())
        for var in "XYZRCT":
            try:
                del globals()[var]
            except KeyError:
                pass

        # Create file-like string to capture output
        code_out = io.StringIO()
        code_err = io.StringIO()
        err_msg = io.StringIO()

        # Capture output and errors
        sys.stdout = code_out
        sys.stderr = code_err

        try:
            signal.signal(signal.SIGALRM, self.handler)
            signal.alarm(self.settings.timeout)
        except AttributeError:
            # No POSIX system
            pass

        try:
            exec(self.macros, globals())
            try:
                signal.alarm(0)
            except AttributeError:
                # No POSIX system
                pass

        except Exception:
            exc_info = sys.exc_info()
            user_tb = get_user_codeframe(exc_info[2]) or exc_info[2]
            print_exception(exc_info[0], exc_info[1], user_tb, None, err_msg)
        # Restore stdout and stderr
        sys.stdout = sys.__stdout__
        sys.stderr = sys.__stderr__

        results = code_out.getvalue()
        errs = code_err.getvalue() + err_msg.getvalue()

        code_out.close()
        code_err.close()

        # Reset result cache
        self.result_cache.clear()

        return results, errs

    def _sorted_keys(self, keys: Iterable[Tuple[int, int, int]],
                     startkey: Tuple[int, int, int],
                     reverse: bool = False) -> Iterable[Tuple[int, int, int]]:
        """Generator that yields sorted keys starting with startkey

        :param keys: Key sequence that is sorted
        :param startkey: First key to be yielded
        :param reverse: Sort direction reversed if True

        """

        def tuple_key(tpl):
            return tpl[::-1]

        if reverse:
            def tuple_cmp(tpl):
                return tpl[::-1] > startkey[::-1]
        else:
            def tuple_cmp(tpl):
                return tpl[::-1] < startkey[::-1]

        searchkeys = sorted(keys, key=tuple_key, reverse=reverse)
        searchpos = sum(1 for _ in filter(tuple_cmp, searchkeys))

        searchkeys = searchkeys[searchpos:] + searchkeys[:searchpos]

        for key in searchkeys:
            yield key

    def string_match(self, datastring: str, findstring: str, word: bool,
                     case: bool, regexp: bool) -> int:
        """Returns position of findstring in datastring or None if not found

        :param datastring: String to be searched
        :param findstring: Search string
        :param word: Search full words only if True
        :param case: Search case sensitively if True
        :param regexp: Regular expression search if True

        """

        if not isinstance(datastring, str):  # Empty cell
            return

        if regexp:
            match = re.search(findstring, datastring)
            if match is None:
                pos = -1
            else:
                pos = match.start()
        else:
            if not case:
                datastring = datastring.lower()
                findstring = findstring.lower()

            if word:
                pos = -1
                matchstring = r'\b' + findstring + r'+\b'
                for match in re.finditer(matchstring, datastring):
                    pos = match.start()
                    break  # find 1st occurrance
            else:
                pos = datastring.find(findstring)

        if pos == -1:
            return None

        return pos

    def findnextmatch(self, startkey: Tuple[int, int, int], find_string: str,
                      up: bool = False, word: bool = False, case: bool = False,
                      regexp: bool = False, results: bool = True
                      ) -> Tuple[int, int, int]:
        """Returns tuple with position of the next match of find_string or None

        :param startkey: Start position of search
        :param find_string: String to be searched for
        :param up: Search up instead of down if True
        :param word: Search full words only if True
        :param case: Search case sensitively if True
        :param regexp: Regular expression search if True
        :param results: Search includes result string if True (slower)

        """

        def is_matching(key, find_string, word, case, regexp):
            code = self(key)
            pos = self.string_match(code, find_string, word, case, regexp)
            if results:
                if pos is not None:
                    return True
                r_str = str(self[key])
                pos = self.string_match(r_str, find_string, word, case, regexp)
            return pos is not None

        # List of keys in sgrid in search order

        table = startkey[2]
        keys = [key for key in self.keys() if key[2] == table]

        for key in self._sorted_keys(keys, startkey, reverse=up):
            try:
                if is_matching(key, find_string, word, case, regexp):
                    return key

            except Exception:
                # re errors are cryptical: sre_constants,...
                pass

    def handler(self, signum: Any, frame: Any):
        """Signal handler for timeout

        :param signum: Ignored
        :param frame: Ignored

        """

        raise RuntimeError("Timeout after {} s.".format(self.settings.timeout))

# End of class CodeArray<|MERGE_RESOLUTION|>--- conflicted
+++ resolved
@@ -122,12 +122,9 @@
     from lib.string_helpers import ZEN
 
 
-<<<<<<< HEAD
 class_format_functions = {}
 
 
-=======
->>>>>>> 59abada7
 def update_xl_list():
     """Updates list of pycel modules to be accessible from within cells"""
 
@@ -188,12 +185,9 @@
     return S[t-1, l-1, table]  # Works in cells because S is global
 
 
-<<<<<<< HEAD
-=======
 class_format_functions = {}
 
 
->>>>>>> 59abada7
 class DefaultCellAttributeDict(AttrDict):
     """Holds default values for all cell attributes"""
 
@@ -1575,12 +1569,8 @@
                      'numpy', 'CodeArray', 'DataArray', 'datetime', 'Decimal',
                      'decimal', 'signal', 'Any', 'Dict', 'Iterable', 'List',
                      'NamedTuple', 'Sequence', 'Tuple', 'Union', '_R_', '_C_',
-<<<<<<< HEAD
                      '_table_from_address', 'CellRange',
                      'class_format_functions']
-=======
-                     '_table_from_address', 'CellRange', 'class_format_functions']
->>>>>>> 59abada7
 
         try:
             from moneyed import Money
