--- conflicted
+++ resolved
@@ -1445,11 +1445,7 @@
     def reload_modules(self):
         """Reloads modules that are available in cells"""
 
-<<<<<<< HEAD
-        modules = [bz2, base64, re, ast, sys, datetime]
-=======
         modules = [bz2, base64, re, ast, sys, datetime, decimal]
->>>>>>> 36316877
 
         for module in modules:
             reload(module)
