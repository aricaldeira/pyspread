--- conflicted
+++ resolved
@@ -3,8 +3,4 @@
 APP_NAME = "pyspread"
 
 # Current pyspread version
-<<<<<<< HEAD
-VERSION = "2.0.2"
-=======
-VERSION = "2.1"
->>>>>>> 36316877
+VERSION = "2.1"